--- conflicted
+++ resolved
@@ -325,30 +325,22 @@
     )
 
     ds.qcfilter.add_gesd_test(var_name, test_assessment='Bad')
-<<<<<<< HEAD
-    assert np.sum(ds[expected_qc_var_name].values) == 188
-=======
     if scikit_posthocs.__version__ >= '0.11.3':
         value = 188
     else:
         value = 204
     assert np.sum(ds[expected_qc_var_name].values) == value
->>>>>>> fdfd9187
     assert ds[expected_qc_var_name].attrs['flag_masks'] == [1, 4, 8]
     assert ds[expected_qc_var_name].attrs['flag_meanings'][-1] == (
         'Value failed generalized Extreme Studentized Deviate test with an alpha of 0.05'
     )
 
     ds.qcfilter.add_gesd_test(var_name, alpha=0.1)
-<<<<<<< HEAD
-    assert np.sum(ds[expected_qc_var_name].values) == 284
-=======
     if scikit_posthocs.__version__ >= '0.11.3':
         value = 284
     else:
         value = 332
     assert np.sum(ds[expected_qc_var_name].values) == value
->>>>>>> fdfd9187
     assert ds[expected_qc_var_name].attrs['flag_masks'] == [1, 4, 8, 16]
     assert ds[expected_qc_var_name].attrs['flag_meanings'][-1] == (
         'Value failed generalized Extreme Studentized Deviate test with an alpha of 0.1'
