import matplotlib
import numpy as np
import pytest

import act
from act.plotting import XSectionDisplay
from act.tests import sample_files

try:
<<<<<<< HEAD
=======
    import cartopy  # noqa

>>>>>>> 3527a7ad
    CARTOPY_AVAILABLE = True
except ImportError:
    CARTOPY_AVAILABLE = False

matplotlib.use('Agg')


def test_xsection_errors():
    ds = act.io.arm.read_arm_netcdf(sample_files.EXAMPLE_CEIL1)

    display = XSectionDisplay(ds, figsize=(10, 8), subplot_shape=(2,))
    display.axes = None
    with np.testing.assert_raises(RuntimeError):
        display.set_yrng([0, 10])
    with np.testing.assert_raises(RuntimeError):
        display.set_xrng([-40, 40])

    display = XSectionDisplay(ds, figsize=(10, 8), subplot_shape=(1,))
    with np.testing.assert_raises(RuntimeError):
        display.plot_xsection(None, 'backscatter', x='time', cmap='HomeyerRainbow')

    ds.close()
    matplotlib.pyplot.close(fig=display.fig)


@pytest.mark.mpl_image_compare(tolerance=10)
def test_xsection_plot():
    visst_ds = act.io.arm.read_arm_netcdf(sample_files.EXAMPLE_CEIL1)

    xsection = XSectionDisplay(visst_ds, figsize=(10, 8))
    xsection.plot_xsection(
        None, 'backscatter', x='time', y='range', cmap='coolwarm', vmin=0, vmax=320
    )
    visst_ds.close()

    try:
        return xsection.fig
    finally:
        matplotlib.pyplot.close(xsection.fig)


@pytest.mark.skipif(not CARTOPY_AVAILABLE, reason='Cartopy is not installed.')
@pytest.mark.mpl_image_compare(tolerance=10)
def test_xsection_plot_map():
    radar_ds = act.io.arm.read_arm_netcdf(
        sample_files.EXAMPLE_VISST, combine='nested', concat_dim='time'
    )
    try:
        xsection = XSectionDisplay(radar_ds, figsize=(15, 8))
        xsection.plot_xsection_map(
            None,
            'ir_temperature',
            vmin=220,
            vmax=300,
            cmap='Greys',
            x='longitude',
            y='latitude',
            isel_kwargs={'time': 0},
        )
        radar_ds.close()
        try:
            return xsection.fig
        finally:
            matplotlib.pyplot.close(xsection.fig)
    except Exception:
        pass<|MERGE_RESOLUTION|>--- conflicted
+++ resolved
@@ -7,11 +7,7 @@
 from act.tests import sample_files
 
 try:
-<<<<<<< HEAD
-=======
     import cartopy  # noqa
-
->>>>>>> 3527a7ad
     CARTOPY_AVAILABLE = True
 except ImportError:
     CARTOPY_AVAILABLE = False
