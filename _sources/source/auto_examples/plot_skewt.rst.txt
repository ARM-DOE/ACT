--- conflicted
+++ resolved
@@ -91,11 +91,7 @@
 
 .. rst-class:: sphx-glr-timing
 
-<<<<<<< HEAD
    **Total running time of the script:** ( 0 minutes  1.158 seconds)
-=======
-   **Total running time of the script:** ( 0 minutes  1.400 seconds)
->>>>>>> 42a5b9c6
 
 
 .. _sphx_glr_download_source_auto_examples_plot_skewt.py:
