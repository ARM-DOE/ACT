.. note::
    :class: sphx-glr-download-link-note

    Click :ref:`here <sphx_glr_download_source_auto_examples_plot_sonde.py>` to download the full example code
.. rst-class:: sphx-glr-example-title

.. _sphx_glr_source_auto_examples_plot_sonde.py:


Example on how to plot a timeseries of sounding data
----------------------------------------------------

This is a simple example for how to plot a timeseries of sounding
data from the ARM SGP site.

Author: Robert Jackson


.. image:: /source/auto_examples/images/sphx_glr_plot_sonde_001.png
    :class: sphx-glr-single-img


.. rst-class:: sphx-glr-script-out

 Out:

 .. code-block:: none

    <xarray.Dataset>
    Dimensions:                       (time: 10080)
    Coordinates:
      * time                          (time) datetime64[ns] 2019-01-01 ... 2019-01-07T23:59:00
    Data variables:
        base_time                     (time) datetime64[ns] 2019-01-01 ... 2019-01-07
        time_offset                   (time) datetime64[ns] dask.array<shape=(10080,), chunksize=(1440,)>
        atmos_pressure                (time) float32 dask.array<shape=(10080,), chunksize=(1440,)>
        qc_atmos_pressure             (time) int32 dask.array<shape=(10080,), chunksize=(1440,)>
        temp_mean                     (time) float32 dask.array<shape=(10080,), chunksize=(1440,)>
        qc_temp_mean                  (time) int32 dask.array<shape=(10080,), chunksize=(1440,)>
        temp_std                      (time) float32 dask.array<shape=(10080,), chunksize=(1440,)>
        rh_mean                       (time) float32 dask.array<shape=(10080,), chunksize=(1440,)>
        qc_rh_mean                    (time) int32 dask.array<shape=(10080,), chunksize=(1440,)>
        rh_std                        (time) float32 dask.array<shape=(10080,), chunksize=(1440,)>
        vapor_pressure_mean           (time) float32 dask.array<shape=(10080,), chunksize=(1440,)>
        qc_vapor_pressure_mean        (time) int32 dask.array<shape=(10080,), chunksize=(1440,)>
        vapor_pressure_std            (time) float32 dask.array<shape=(10080,), chunksize=(1440,)>
        wspd_arith_mean               (time) float32 dask.array<shape=(10080,), chunksize=(1440,)>
        qc_wspd_arith_mean            (time) int32 dask.array<shape=(10080,), chunksize=(1440,)>
        wspd_vec_mean                 (time) float32 dask.array<shape=(10080,), chunksize=(1440,)>
        qc_wspd_vec_mean              (time) int32 dask.array<shape=(10080,), chunksize=(1440,)>
        wdir_vec_mean                 (time) float32 dask.array<shape=(10080,), chunksize=(1440,)>
        qc_wdir_vec_mean              (time) int32 dask.array<shape=(10080,), chunksize=(1440,)>
        wdir_vec_std                  (time) float32 dask.array<shape=(10080,), chunksize=(1440,)>
        tbrg_precip_total             (time) float32 dask.array<shape=(10080,), chunksize=(1440,)>
        qc_tbrg_precip_total          (time) int32 dask.array<shape=(10080,), chunksize=(1440,)>
        tbrg_precip_total_corr        (time) float32 dask.array<shape=(10080,), chunksize=(1440,)>
        qc_tbrg_precip_total_corr     (time) int32 dask.array<shape=(10080,), chunksize=(1440,)>
        org_precip_rate_mean          (time) float32 dask.array<shape=(10080,), chunksize=(1440,)>
        qc_org_precip_rate_mean       (time) int32 dask.array<shape=(10080,), chunksize=(1440,)>
        pwd_err_code                  (time) float64 dask.array<shape=(10080,), chunksize=(1440,)>
        pwd_mean_vis_1min             (time) float64 dask.array<shape=(10080,), chunksize=(1440,)>
        qc_pwd_mean_vis_1min          (time) int32 dask.array<shape=(10080,), chunksize=(1440,)>
        pwd_mean_vis_10min            (time) float64 dask.array<shape=(10080,), chunksize=(1440,)>
        qc_pwd_mean_vis_10min         (time) int32 dask.array<shape=(10080,), chunksize=(1440,)>
        pwd_pw_code_inst              (time) float64 dask.array<shape=(10080,), chunksize=(1440,)>
        qc_pwd_pw_code_inst           (time) int32 dask.array<shape=(10080,), chunksize=(1440,)>
        pwd_pw_code_15min             (time) float64 dask.array<shape=(10080,), chunksize=(1440,)>
        qc_pwd_pw_code_15min          (time) int32 dask.array<shape=(10080,), chunksize=(1440,)>
        pwd_pw_code_1hr               (time) float64 dask.array<shape=(10080,), chunksize=(1440,)>
        qc_pwd_pw_code_1hr            (time) int32 dask.array<shape=(10080,), chunksize=(1440,)>
        pwd_precip_rate_mean_1min     (time) float32 dask.array<shape=(10080,), chunksize=(1440,)>
        qc_pwd_precip_rate_mean_1min  (time) int32 dask.array<shape=(10080,), chunksize=(1440,)>
        pwd_cumul_rain                (time) float32 dask.array<shape=(10080,), chunksize=(1440,)>
        qc_pwd_cumul_rain             (time) int32 dask.array<shape=(10080,), chunksize=(1440,)>
        pwd_cumul_snow                (time) float32 dask.array<shape=(10080,), chunksize=(1440,)>
        qc_pwd_cumul_snow             (time) int32 dask.array<shape=(10080,), chunksize=(1440,)>
        logger_volt                   (time) float32 dask.array<shape=(10080,), chunksize=(1440,)>
        qc_logger_volt                (time) int32 dask.array<shape=(10080,), chunksize=(1440,)>
        logger_temp                   (time) float32 dask.array<shape=(10080,), chunksize=(1440,)>
        qc_logger_temp                (time) int32 dask.array<shape=(10080,), chunksize=(1440,)>
        lat                           (time) float32 36.605 36.605 ... 36.605 36.605
        lon                           (time) float32 -97.485 -97.485 ... -97.485
        alt                           (time) float32 318.0 318.0 ... 318.0 318.0
    Attributes:
        command_line:                met_ingest -s sgp -f E13
        process_version:             ingest-met-4.39-0.el6
        dod_version:                 met-b1-7.3
        input_source:                /data/collection/sgp/sgpmetE13.00/Table1.201...
        site_id:                     sgp
        platform_id:                 met
        facility_id:                 E13
        data_level:                  b1
        location_description:        Southern Great Plains (SGP), Lamont, Oklahoma
        datastream:                  sgpmetE13.b1
        serial_number:               188
        sampling_interval:           variable, see instrument handbook
        averaging_interval:          60 seconds
        averaging_interval_comment:  The time assigned to each data point indicat...
        tbrg:                        Tipping Bucket Rain Gauge
        pwd:                         Present Weather Detector
        wind_speed_offset:           0.000000
        wind_speed_slope:            0.098000
        tbrg_precip_corr_info:       0.000000 * tbrg_precip_total^2 + 1.038000 * ...
        qc_bit_comment:              The QC field values are a bit packed represe...
        qc_bit_1_description:        Value is equal to missing_value.
        qc_bit_1_assessment:         Bad
        qc_bit_2_description:        Value is less than the valid_min.
        qc_bit_2_assessment:         Bad
        qc_bit_3_description:        Value is greater than the valid_max.
        qc_bit_3_assessment:         Bad
        qc_bit_4_description:        Difference between current and previous valu...
        qc_bit_4_assessment:         Indeterminate
        history:                     created by user dsmgr on machine ruby at 201...




|


.. code-block:: default


    import act
    from matplotlib import pyplot as plt

    files = act.tests.sample_files.EXAMPLE_MET_WILDCARD
    met = act.io.armfiles.read_netcdf(files)
    print(met)
    met_temp = met.temp_mean
    met_rh = met.rh_mean
    met_lcl = (20. + met_temp / 5.) * (100. - met_rh) / 1000.
    met['met_lcl'] = met_lcl * 1000.
    met['met_lcl'].attrs['units'] = 'm'
    met['met_lcl'].attrs['long_name'] = 'LCL Calculated from SGP MET E13'

    # Plot data
    display = act.plotting.TimeSeriesDisplay(met)
    display.add_subplots((3,), figsize=(15, 10))
    display.plot('wspd_vec_mean', subplot_index=(0, ))
    display.plot('temp_mean', subplot_index=(1, ))
    display.plot('rh_mean', subplot_index=(2, ))
    plt.show()


.. rst-class:: sphx-glr-timing

<<<<<<< HEAD
   **Total running time of the script:** ( 0 minutes  0.787 seconds)
=======
   **Total running time of the script:** ( 0 minutes  0.781 seconds)
>>>>>>> 4c95d377


.. _sphx_glr_download_source_auto_examples_plot_sonde.py:


.. only :: html

 .. container:: sphx-glr-footer
    :class: sphx-glr-footer-example



  .. container:: sphx-glr-download

     :download:`Download Python source code: plot_sonde.py <plot_sonde.py>`



  .. container:: sphx-glr-download

     :download:`Download Jupyter notebook: plot_sonde.ipynb <plot_sonde.ipynb>`


.. only:: html

 .. rst-class:: sphx-glr-signature

    `Gallery generated by Sphinx-Gallery <https://sphinx-gallery.readthedocs.io>`_<|MERGE_RESOLUTION|>--- conflicted
+++ resolved
@@ -145,11 +145,7 @@
 
 .. rst-class:: sphx-glr-timing
 
-<<<<<<< HEAD
    **Total running time of the script:** ( 0 minutes  0.787 seconds)
-=======
-   **Total running time of the script:** ( 0 minutes  0.781 seconds)
->>>>>>> 4c95d377
 
 
 .. _sphx_glr_download_source_auto_examples_plot_sonde.py:
