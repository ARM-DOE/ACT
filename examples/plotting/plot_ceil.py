"""
Simple plot of 2D data
----------------------

This is an example of how to download and
plot ceiliometer data from the SGP site
over Oklahoma.

"""

import os
import matplotlib.pyplot as plt
import act

# Place your username and token here
username = os.getenv('ARM_USERNAME')
token = os.getenv('ARM_PASSWORD')

# If the username and token are not set, use the existing sample file
if username is None or token is None or len(username) == 0 or len(token) == 0:
    ceil_ds = act.io.armfiles.read_netcdf(act.tests.sample_files.EXAMPLE_CEIL1, engine='netcdf4')
else:
    # Example to show how easy it is to download ARM data if a username/token are set
<<<<<<< HEAD
    results = act.discovery.download_data(username, token, 'sgpceilC1.b1', '2022-01-14', '2022-01-19')
    print(results)
=======
    results = act.discovery.download_data(username, token, 'sgpceilC1.b1', '2017-01-14', '2017-01-19')
>>>>>>> 21ef45fd
    ceil_ds = act.io.armfiles.read_netcdf(results)

ceil_ds = act.corrections.ceil.correct_ceil(ceil_ds, -9999.0)
display = act.plotting.TimeSeriesDisplay(ceil_ds, subplot_shape=(1,), figsize=(15, 5))
display.plot('backscatter', subplot_index=(0,))
plt.show()<|MERGE_RESOLUTION|>--- conflicted
+++ resolved
@@ -21,12 +21,7 @@
     ceil_ds = act.io.armfiles.read_netcdf(act.tests.sample_files.EXAMPLE_CEIL1, engine='netcdf4')
 else:
     # Example to show how easy it is to download ARM data if a username/token are set
-<<<<<<< HEAD
     results = act.discovery.download_data(username, token, 'sgpceilC1.b1', '2022-01-14', '2022-01-19')
-    print(results)
-=======
-    results = act.discovery.download_data(username, token, 'sgpceilC1.b1', '2017-01-14', '2017-01-19')
->>>>>>> 21ef45fd
     ceil_ds = act.io.armfiles.read_netcdf(results)
 
 ceil_ds = act.corrections.ceil.correct_ceil(ceil_ds, -9999.0)
