--- conflicted
+++ resolved
@@ -27,22 +27,13 @@
 display = act.plotting.DistributionDisplay(ds)
 
 # Compare aircraft ground speed with indicated airspeed
-<<<<<<< HEAD
 display.plot_scatter(
     'true_airspeed',
     'ground_speed',
     m_field='ambient_temp',
     marker='x',
-    cbar_label=r'Ambient Temperature ($^\circ$C)',
+    cbar_label=r'Ambient Temperature ($^\circ$C)', # noqa W605
 )
-=======
-display.plot_scatter('true_airspeed',
-                     'ground_speed',
-                     m_field='ambient_temp',
-                     marker='x',
-                     cbar_label='Ambient Temperature ($^\circ$C)'  # noqa W605
-                     )
->>>>>>> b0a52328
 
 # Set the range of the field on the x-axis
 display.set_xrng((40, 140))
