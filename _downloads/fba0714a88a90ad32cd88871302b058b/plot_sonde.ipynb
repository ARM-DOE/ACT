--- conflicted
+++ resolved
@@ -15,11 +15,7 @@
       "cell_type": "markdown",
       "metadata": {},
       "source": [
-<<<<<<< HEAD
         "\n# Example on how to plot a timeseries of sounding data\n\nThis is a simple example for how to plot a timeseries of sounding\ndata from the ARM SGP site.\n\nAuthor: Robert Jackson\n\n"
-=======
-        "\n# Example on how to plot a timeseries of sounding data\n\nThis is a simple example for how to plot a timeseries of sounding\ndata from the ARM SGP site.\n\nAuthor: Robert Jackson\n"
->>>>>>> bf42f182
       ]
     },
     {
