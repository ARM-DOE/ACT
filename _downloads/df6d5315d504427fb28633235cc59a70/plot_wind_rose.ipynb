{
  "cells": [
    {
      "cell_type": "code",
      "execution_count": null,
      "metadata": {
        "collapsed": false
      },
      "outputs": [],
      "source": [
        "%matplotlib inline"
      ]
    },
    {
      "cell_type": "markdown",
      "metadata": {},
      "source": [
<<<<<<< HEAD
        "\n# Example on how to plot winds and relative humidity from sounding data\n\nThis is an example of how to display wind rose and barb timeseries\nfrom multiple days worth of sounding data.\n\n\n"
=======
        "\n# Example on how to plot winds and relative humidity from sounding data\n\nThis is an example of how to display wind rose and barb timeseries\nfrom multiple days worth of sounding data.\n"
>>>>>>> bf42f182
      ]
    },
    {
      "cell_type": "code",
      "execution_count": null,
      "metadata": {
        "collapsed": false
      },
      "outputs": [],
      "source": [
        "import act\nimport numpy as np\n\nfrom matplotlib import pyplot as plt\n\nsonde_ds = act.io.armfiles.read_netcdf(\n    act.tests.sample_files.EXAMPLE_TWP_SONDE_WILDCARD)\n\nWindDisplay = act.plotting.WindRoseDisplay(sonde_ds, figsize=(8, 10), subplot_shape=(2,))\nWindDisplay.plot('deg', 'wspd',\n                 spd_bins=np.linspace(0, 25, 5), num_dirs=30,\n                 tick_interval=2, subplot_index=(0,))\n\n\nBarbDisplay = act.plotting.TimeSeriesDisplay(\n    {'sonde_darwin': sonde_ds}, figsize=(10, 5))\nWindDisplay.put_display_in_subplot(BarbDisplay, subplot_index=(1,))\nBarbDisplay.plot_time_height_xsection_from_1d_data('rh', 'pres',\n                                                   cmap='coolwarm_r',\n                                                   vmin=0, vmax=100,\n                                                   num_time_periods=25)\nBarbDisplay.plot_barbs_from_spd_dir('deg', 'wspd', 'pres',\n                                    num_barbs_x=20)\nplt.show()"
      ]
    }
  ],
  "metadata": {
    "kernelspec": {
      "display_name": "Python 3",
      "language": "python",
      "name": "python3"
    },
    "language_info": {
      "codemirror_mode": {
        "name": "ipython",
        "version": 3
      },
      "file_extension": ".py",
      "mimetype": "text/x-python",
      "name": "python",
      "nbconvert_exporter": "python",
      "pygments_lexer": "ipython3",
      "version": "3.7.8"
    }
  },
  "nbformat": 4,
  "nbformat_minor": 0
}<|MERGE_RESOLUTION|>--- conflicted
+++ resolved
@@ -15,11 +15,7 @@
       "cell_type": "markdown",
       "metadata": {},
       "source": [
-<<<<<<< HEAD
         "\n# Example on how to plot winds and relative humidity from sounding data\n\nThis is an example of how to display wind rose and barb timeseries\nfrom multiple days worth of sounding data.\n\n\n"
-=======
-        "\n# Example on how to plot winds and relative humidity from sounding data\n\nThis is an example of how to display wind rose and barb timeseries\nfrom multiple days worth of sounding data.\n"
->>>>>>> bf42f182
       ]
     },
     {
