--- conflicted
+++ resolved
@@ -15,11 +15,7 @@
       "cell_type": "markdown",
       "metadata": {},
       "source": [
-<<<<<<< HEAD
         "\n# Example on how to plot multiple datasets at a time\n\n\nThis is an example of how to download and\nplot multiple datasets at a time.\n\n![](../../multi_ds_plot1.png)\n\n\n\n"
-=======
-        "\n# Example on how to plot multiple datasets at a time\n\n\nThis is an example of how to download and\nplot multiple datasets at a time.\n\n![](../../multi_ds_plot1.png)\n\n"
->>>>>>> e0ef57c1
       ]
     },
     {
