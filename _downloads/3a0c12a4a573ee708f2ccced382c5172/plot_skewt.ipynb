{
  "cells": [
    {
      "cell_type": "code",
      "execution_count": null,
      "metadata": {
        "collapsed": false
      },
      "outputs": [],
      "source": [
        "%matplotlib inline"
      ]
    },
    {
      "cell_type": "markdown",
      "metadata": {},
      "source": [
<<<<<<< HEAD
        "\n# Example on how to plot a Skew-T plot of a sounding\n\nThis example shows how to make a Skew-T plot from a sounding\nand calculate stability indicies.  METPy needs to be installed\nin order to run this example\n\n\n"
=======
        "\n# Example on how to plot a Skew-T plot of a sounding\n\nThis example shows how to make a Skew-T plot from a sounding\nand calculate stability indicies.  METPy needs to be installed\nin order to run this example\n"
>>>>>>> bf42f182
      ]
    },
    {
      "cell_type": "code",
      "execution_count": null,
      "metadata": {
        "collapsed": false
      },
      "outputs": [],
      "source": [
        "import act\nfrom matplotlib import pyplot as plt\n\ntry:\n    import metpy\n    METPY = True\nexcept ImportError:\n    METPY = False\n\nif METPY:\n    # Read data\n    sonde_ds = act.io.armfiles.read_netcdf(\n        act.tests.sample_files.EXAMPLE_SONDE1)\n\n    # Calculate stability indicies\n    sonde_ds = act.retrievals.calculate_stability_indicies(\n        sonde_ds, temp_name=\"tdry\", td_name=\"dp\", p_name=\"pres\")\n    print(sonde_ds[\"lifted_index\"])\n\n    # Set up plot\n    skewt = act.plotting.SkewTDisplay(sonde_ds, figsize=(15, 10))\n\n    # Add data\n    skewt.plot_from_u_and_v('u_wind', 'v_wind', 'pres', 'tdry', 'dp')\n    sonde_ds.close()\n    plt.show()"
      ]
    }
  ],
  "metadata": {
    "kernelspec": {
      "display_name": "Python 3",
      "language": "python",
      "name": "python3"
    },
    "language_info": {
      "codemirror_mode": {
        "name": "ipython",
        "version": 3
      },
      "file_extension": ".py",
      "mimetype": "text/x-python",
      "name": "python",
      "nbconvert_exporter": "python",
      "pygments_lexer": "ipython3",
      "version": "3.7.8"
    }
  },
  "nbformat": 4,
  "nbformat_minor": 0
}<|MERGE_RESOLUTION|>--- conflicted
+++ resolved
@@ -15,11 +15,7 @@
       "cell_type": "markdown",
       "metadata": {},
       "source": [
-<<<<<<< HEAD
         "\n# Example on how to plot a Skew-T plot of a sounding\n\nThis example shows how to make a Skew-T plot from a sounding\nand calculate stability indicies.  METPy needs to be installed\nin order to run this example\n\n\n"
-=======
-        "\n# Example on how to plot a Skew-T plot of a sounding\n\nThis example shows how to make a Skew-T plot from a sounding\nand calculate stability indicies.  METPy needs to be installed\nin order to run this example\n"
->>>>>>> bf42f182
       ]
     },
     {
