{
  "cells": [
    {
      "cell_type": "code",
      "execution_count": null,
      "metadata": {
        "collapsed": false
      },
      "outputs": [],
      "source": [
        "%matplotlib inline"
      ]
    },
    {
      "cell_type": "markdown",
      "metadata": {},
      "source": [
<<<<<<< HEAD
        "\n# Example for plotting multidimensional cross sections\n\nIn this example, the VISST\n\n"
=======
        "\n# Example for plotting multidimensional cross sections\n\nIn this example, the VISST\n"
>>>>>>> bf42f182
      ]
    },
    {
      "cell_type": "code",
      "execution_count": null,
      "metadata": {
        "collapsed": false
      },
      "outputs": [],
      "source": [
        "import act\nimport matplotlib.pyplot as plt\nimport xarray as xr\n\nfrom datetime import datetime\nmy_ds = act.io.armfiles.read_netcdf('twpvisst*')\n\n# Cross section display requires that the variable being plotted be reduced to two\n# Dimensions whose coordinates can be specified by variables in the file\nprint(my_ds)\ndisp = act.plotting.XSectionDisplay(my_ds, subplot_shape=(2, 2))\ndisp.plot_xsection_map(None, 'ir_temperature', x='longitude', y='latitude',\n                       sel_kwargs={'time': datetime(2005, 7, 5, 1, 45, 00)},\n                       isel_kwargs={'scn_type': 0},\n                       cmap='Greys', vmin=200, vmax=320, subplot_index=(0, 0))\ndisp.plot_xsection_map(None, 'ir_temperature', x='longitude', y='latitude',\n                       sel_kwargs={'time': datetime(2005, 7, 5, 2, 45, 00)},\n                       isel_kwargs={'scn_type': 0},\n                       cmap='Greys', vmin=200, vmax=320, subplot_index=(1, 0))\ndisp.plot_xsection_map(None, 'ir_temperature', x='longitude', y='latitude',\n                       sel_kwargs={'time': datetime(2005, 7, 5, 3, 25, 00)},\n                       isel_kwargs={'scn_type': 0},\n                       cmap='Greys', vmin=200, vmax=320, subplot_index=(0, 1))\ndisp.plot_xsection_map(None, 'ir_temperature', x='longitude', y='latitude',\n                       sel_kwargs={'time': datetime(2005, 7, 5, 3, 55, 00)},\n                       isel_kwargs={'scn_type': 0},\n                       cmap='Greys', vmin=200, vmax=320, subplot_index=(1, 1))\n\nplt.show()\nmy_ds.close()"
      ]
    }
  ],
  "metadata": {
    "kernelspec": {
      "display_name": "Python 3",
      "language": "python",
      "name": "python3"
    },
    "language_info": {
      "codemirror_mode": {
        "name": "ipython",
        "version": 3
      },
      "file_extension": ".py",
      "mimetype": "text/x-python",
      "name": "python",
      "nbconvert_exporter": "python",
      "pygments_lexer": "ipython3",
      "version": "3.7.8"
    }
  },
  "nbformat": 4,
  "nbformat_minor": 0
}<|MERGE_RESOLUTION|>--- conflicted
+++ resolved
@@ -15,11 +15,7 @@
       "cell_type": "markdown",
       "metadata": {},
       "source": [
-<<<<<<< HEAD
         "\n# Example for plotting multidimensional cross sections\n\nIn this example, the VISST\n\n"
-=======
-        "\n# Example for plotting multidimensional cross sections\n\nIn this example, the VISST\n"
->>>>>>> bf42f182
       ]
     },
     {
