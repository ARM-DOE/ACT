{
  "cells": [
    {
      "cell_type": "code",
      "execution_count": null,
      "metadata": {
        "collapsed": false
      },
      "outputs": [],
      "source": [
        "%matplotlib inline"
      ]
    },
    {
      "cell_type": "markdown",
      "metadata": {},
      "source": [
<<<<<<< HEAD
        "\n# Example for calculating a weighted average\n\nThis is an example of how to calculate a\nweighted average from the MET TBRG, ORG\nand PWD.  This also calculates the\naccumulated precipitation and displays it\n\n<img src=\"file://../../weighted_average_example.png\">\n\n"
=======
        "\n# Example for calculating a weighted average\n\nThis is an example of how to calculate a\nweighted average from the MET TBRG, ORG\nand PWD.  This also calculates the\naccumulated precipitation and displays it\n\n<img src=\"file://../../weighted_average_example.png\">\n"
>>>>>>> bf42f182
      ]
    },
    {
      "cell_type": "code",
      "execution_count": null,
      "metadata": {
        "collapsed": false
      },
      "outputs": [],
      "source": [
        "import act\nimport matplotlib.pyplot as plt\nimport xarray as xr\n\n# Specify dictionary of datastreams, variables, and weights\n# Note, all weights should add up to 1.\ncf_ds = {'sgpmetE13.b1': {'variable': ['tbrg_precip_total', 'org_precip_rate_mean',\n                                       'pwd_precip_rate_mean_1min'],\n                          'weight': [0.8, 0.15, 0.05]}}\n\n# Other way to define cf_ds\n# cf_ds = {'sgpmetE13.b1': {'variable': ['tbrg_precip_total'], 'weight': [0.5]},\n#         'sgpmetE13.b1': {'variable': ['org_precip_rate_mean'], 'weight': [0.25]},\n#         'sgpmetE13.b1': {'variable': ['pwd_precip_rate_mean_1min'], 'weight': [0.25]}\n#        }\n\nds = {}\nnew = {}\nout_units = 'mm/hr'\nfor d in cf_ds:\n    obj = act.io.armfiles.read_netcdf(act.tests.sample_files.EXAMPLE_MET_WILDCARD)\n    # Loop through each variable and add to data list\n    new_da = []\n    for v in cf_ds[d]['variable']:\n        da = obj[v]\n        # Accumulate precip variables in new object i\n        obj = act.utils.data_utils.accumulate_precip(obj, v)\n\n        # Convert units and add to dataarray list\n        units = da.attrs['units']\n        if units == 'mm':\n            da.attrs['units'] = 'mm/min'\n        da.values = act.utils.data_utils.convert_units(da.values, da.attrs['units'], out_units)\n        da = da.resample(time='1min').mean()\n        new_da.append(da)\n\n    # Depending on number of variables for each datastream, merge or create dataset\n    if len(new_da) > 1:\n        new_da = xr.merge(new_da)\n    else:\n        new_da = new_da[0].to_dataset()\n\n    # Add to dictionary for the weighting\n    cf_ds[d]['object'] = new_da\n\n    # Add object to dictionary for plotting\n    new[d] = obj\n\n# Calculate weighted averages using the dict defined above\ndata = act.utils.data_utils.ts_weighted_average(cf_ds)\n\n# Add weighted mean to plotting object and calculate accumulation\nnew['weighted'] = data.to_dataset(name='weighted_mean')\nnew['weighted']['weighted_mean'].attrs['units'] = 'mm/hr'\nnew['weighted'] = act.utils.data_utils.accumulate_precip(new['weighted'], 'weighted_mean')\n\n# Plot the accumulations\ndisplay = act.plotting.TimeSeriesDisplay(new, figsize=(12, 8), subplot_shape=(1,))\ndisplay.plot('tbrg_precip_total_accumulated', dsname='sgpmetE13.b1', color='b', label='TBRG, 0.8')\ndisplay.plot('org_precip_rate_mean_accumulated', dsname='sgpmetE13.b1', color='g', label='ORG 0.15')\ndisplay.plot('pwd_precip_rate_mean_1min_accumulated', dsname='sgpmetE13.b1', color='y', label='PWD 0.05')\ndisplay.plot('weighted_mean_accumulated', dsname='weighted', color='k', label='Weighted Avg')\ndisplay.day_night_background('sgpmetE13.b1')\ndisplay.axes[0].legend()\nplt.show()"
      ]
    }
  ],
  "metadata": {
    "kernelspec": {
      "display_name": "Python 3",
      "language": "python",
      "name": "python3"
    },
    "language_info": {
      "codemirror_mode": {
        "name": "ipython",
        "version": 3
      },
      "file_extension": ".py",
      "mimetype": "text/x-python",
      "name": "python",
      "nbconvert_exporter": "python",
      "pygments_lexer": "ipython3",
      "version": "3.7.8"
    }
  },
  "nbformat": 4,
  "nbformat_minor": 0
}<|MERGE_RESOLUTION|>--- conflicted
+++ resolved
@@ -15,11 +15,7 @@
       "cell_type": "markdown",
       "metadata": {},
       "source": [
-<<<<<<< HEAD
         "\n# Example for calculating a weighted average\n\nThis is an example of how to calculate a\nweighted average from the MET TBRG, ORG\nand PWD.  This also calculates the\naccumulated precipitation and displays it\n\n<img src=\"file://../../weighted_average_example.png\">\n\n"
-=======
-        "\n# Example for calculating a weighted average\n\nThis is an example of how to calculate a\nweighted average from the MET TBRG, ORG\nand PWD.  This also calculates the\naccumulated precipitation and displays it\n\n<img src=\"file://../../weighted_average_example.png\">\n"
->>>>>>> bf42f182
       ]
     },
     {
