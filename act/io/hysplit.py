--- conflicted
+++ resolved
@@ -93,12 +93,9 @@
         ]
         for variable in data[1:]:
             var_list.append(variable)
-<<<<<<< HEAD
-    input_df = pd.read_csv(filename, sep=r'\s+', index_col=False, names=var_list, skiprows=12)
-=======
+
     input_df = pd.read_csv(
         filename, sep='\s+', index_col=False, names=var_list, skiprows=12)  # noqa W605
->>>>>>> b0a52328
     input_df['year'] = base_year + input_df['year']
     input_df['time'] = pd.to_datetime(
         input_df[["year", "month", "day", "hour", "minute"]], format='%y%m%d%H%M'
