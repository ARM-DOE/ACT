--- conflicted
+++ resolved
@@ -1069,11 +1069,7 @@
                 rm_tests = [rm_tests]
             if rm_tests is not None:
                 for test in list(rm_tests):
-<<<<<<< HEAD
-                    test = 2 ** (test -1)
-=======
                     test = 2 ** (test - 1)
->>>>>>> dd8b74ce
                     if test in flag_masks:
                         index = flag_masks.index(test)
                         comment = ''.join(['act.qc.datafilter: ', flag_meanings[index]])
