--- conflicted
+++ resolved
@@ -13,18 +13,10 @@
 
 
 def test_io():
-<<<<<<< HEAD
     ds = act.io.armfiles.read_netcdf([act.tests.EXAMPLE_MET1])
     assert 'temp_mean' in ds.variables.keys()
     assert 'rh_mean' in ds.variables.keys()
     assert ds.attrs['_arm_standards_flag'] == (1 << 0)
-=======
-    sonde_ds = act.io.armfiles.read_netcdf([act.tests.EXAMPLE_MET1])
-    assert 'qcfilter' in list(dir(sonde_ds))
-    assert 'temp_mean' in sonde_ds.variables.keys()
-    assert 'rh_mean' in sonde_ds.variables.keys()
-    assert sonde_ds.attrs['_arm_standards_flag'] == (1 << 0)
->>>>>>> e74ddc26
 
     with np.testing.assert_raises(OSError):
         ds = act.io.armfiles.read_netcdf([])
