--- conflicted
+++ resolved
@@ -606,8 +606,7 @@
 
 
 def test_read_mmcr():
-    # Place your username and token here
-<<<<<<< HEAD
+
     results = glob.glob(act.tests.EXAMPLE_MMCR)
     obj = act.io.armfiles.read_mmcr(results)
     assert 'MeanDopplerVelocity_PR' in obj
@@ -615,27 +614,4 @@
     np.testing.assert_almost_equal(
         obj['Reflectivity_GE'].mean(), -34.62, decimal=2)
     np.testing.assert_almost_equal(
-        obj['MeanDopplerVelocity_Receiver1'].max(), 9.98, decimal=2)
-=======
-    username = os.getenv('ARM_USERNAME')
-    token = os.getenv('ARM_PASSWORD')
-    if not os.path.isdir(os.getcwd() + '/data/'):
-        os.makedirs(os.getcwd() + '/data/')
-    outdir = os.getcwd() + '/data/'
-    if username is not None and token is not None:
-        if len(username) == 0 and len(token) == 0:
-            return
-        datastream = 'sgpmmcrmomC1.b1'
-        startdate = '2009-01-01'
-        enddate = '2009-01-03'
-        results = act.discovery.get_armfiles.download_data(
-            username, token, datastream, startdate, enddate, output=outdir
-        )
-        obj = act.io.armfiles.read_mmcr(results)
-        assert 'MeanDopplerVelocity_PR' in obj
-        assert 'SpectralWidth_BL' in obj
-        np.testing.assert_almost_equal(
-            obj['Reflectivity_GE'].mean(), -33.96, decimal=2)
-        np.testing.assert_almost_equal(
-            obj['MeanDopplerVelocity_Receiver1'].max(), 10.14, decimal=2)
->>>>>>> e9e73e34
+        obj['MeanDopplerVelocity_Receiver1'].max(), 9.98, decimal=2)