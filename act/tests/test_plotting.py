import pytest
import os
import numpy as np
import glob
import xarray as xr

import act
import act.io.armfiles as arm
import act.tests.sample_files as sample_files
import act.corrections.ceil as ceil
from act.plotting import TimeSeriesDisplay, WindRoseDisplay
from act.plotting import SkewTDisplay, XSectionDisplay
from act.plotting import GeographicPlotDisplay, HistogramDisplay
from act.plotting import ContourDisplay
from act.utils.data_utils import accumulate_precip
import matplotlib
matplotlib.use('Agg')
try:
    import metpy.calc as mpcalc
    METPY = True
except ImportError:
    METPY = False


@pytest.mark.mpl_image_compare(tolerance=30)
def test_plot():
    # Process MET data to get simple LCL
    files = sample_files.EXAMPLE_MET_WILDCARD
    met = arm.read_netcdf(files)
    met_temp = met.temp_mean
    met_rh = met.rh_mean
    met_lcl = (20. + met_temp / 5.) * (100. - met_rh) / 1000.
    met['met_lcl'] = met_lcl * 1000.
    met['met_lcl'].attrs['units'] = 'm'
    met['met_lcl'].attrs['long_name'] = 'LCL Calculated from SGP MET E13'

    # Plot data
    display = TimeSeriesDisplay(met)
    display.add_subplots((2, 2), figsize=(15, 10))
    display.plot('wspd_vec_mean', subplot_index=(0, 0))
    display.plot('temp_mean', subplot_index=(1, 0))
    display.plot('rh_mean', subplot_index=(0, 1))

    windrose = WindRoseDisplay(met)
    display.put_display_in_subplot(windrose, subplot_index=(1, 1))
    windrose.plot('wdir_vec_mean', 'wspd_vec_mean',
                  spd_bins=np.linspace(0, 10, 4))
    windrose.axes[0].legend(loc='best')
    met.close()
    return display.fig


@pytest.mark.mpl_image_compare(tolerance=30)
def test_multidataset_plot_tuple():
    obj = arm.read_netcdf(sample_files.EXAMPLE_MET1)
    obj2 = arm.read_netcdf(sample_files.EXAMPLE_SIRS)
    obj = obj.rename({'lat': 'fun_time'})
    obj['fun_time'].attrs['standard_name'] = 'latitude'
    obj = obj.rename({'lon': 'not_so_fun_time'})
    obj['not_so_fun_time'].attrs['standard_name'] = 'longitude'

    # You can use tuples if the datasets in the tuple contain a
    # datastream attribute. This is required in all ARM datasets.
    display = TimeSeriesDisplay(
        (obj, obj2), subplot_shape=(2,), figsize=(15, 10))
    display.plot('short_direct_normal', 'sgpsirsE13.b1', subplot_index=(0,))
    display.day_night_background('sgpsirsE13.b1', subplot_index=(0,))
    display.plot('temp_mean', 'sgpmetE13.b1', subplot_index=(1,))
    display.day_night_background('sgpmetE13.b1', subplot_index=(1,))

    ax = act.plotting.common.parse_ax(ax=None)
    ax, fig = act.plotting.common.parse_ax_fig(ax=None, fig=None)
    obj.close()
    obj2.close()
    return display.fig


@pytest.mark.mpl_image_compare(tolerance=30)
def test_multidataset_plot_dict():

    obj = arm.read_netcdf(sample_files.EXAMPLE_MET1)
    obj2 = arm.read_netcdf(sample_files.EXAMPLE_SIRS)

    # You can use tuples if the datasets in the tuple contain a
    # datastream attribute. This is required in all ARM datasets.
    display = TimeSeriesDisplay(
        {'sirs': obj2, 'met': obj},
        subplot_shape=(2,), figsize=(15, 10))
    display.plot('short_direct_normal', 'sirs', subplot_index=(0,))
    display.day_night_background('sirs', subplot_index=(0,))
    display.plot('temp_mean', 'met', subplot_index=(1,))
    display.day_night_background('met', subplot_index=(1,))
    obj.close()
    obj2.close()

    return display.fig


@pytest.mark.mpl_image_compare(tolerance=30)
def test_wind_rose():
    sonde_ds = arm.read_netcdf(
        sample_files.EXAMPLE_TWP_SONDE_WILDCARD)

    WindDisplay = WindRoseDisplay(sonde_ds, figsize=(10, 10))
    WindDisplay.plot('deg', 'wspd',
                     spd_bins=np.linspace(0, 20, 10), num_dirs=30,
                     tick_interval=2, cmap='viridis')
    sonde_ds.close()
    return WindDisplay.fig


@pytest.mark.mpl_image_compare(tolerance=30)
def test_barb_sounding_plot():
    sonde_ds = arm.read_netcdf(
        sample_files.EXAMPLE_TWP_SONDE_WILDCARD)
    BarbDisplay = TimeSeriesDisplay({'sonde_darwin': sonde_ds})
    BarbDisplay.plot_time_height_xsection_from_1d_data('rh', 'pres',
                                                       cmap='coolwarm_r',
                                                       vmin=0, vmax=100,
                                                       num_time_periods=25)
    BarbDisplay.plot_barbs_from_spd_dir('deg', 'wspd', 'pres',
                                        num_barbs_x=20)
    sonde_ds.close()
    return BarbDisplay.fig


@pytest.mark.mpl_image_compare(tolerance=30)
def test_skewt_plot():
    sonde_ds = arm.read_netcdf(
        sample_files.EXAMPLE_SONDE1)

    if METPY:
        skewt = SkewTDisplay(sonde_ds)
        skewt.plot_from_u_and_v('u_wind', 'v_wind', 'pres', 'tdry', 'dp')
        sonde_ds.close()
        return skewt.fig


@pytest.mark.mpl_image_compare(tolerance=30)
def test_skewt_plot_spd_dir():
    sonde_ds = arm.read_netcdf(sample_files.EXAMPLE_SONDE1)

<<<<<<< HEAD
    if METPY:
        skewt = SkewTDisplay(sonde_ds)
=======
    try:
        skewt = SkewTDisplay(sonde_ds, ds_name='act_datastream')
>>>>>>> c9d1b461
        skewt.plot_from_spd_and_dir('wspd', 'deg', 'pres', 'tdry', 'dp')
        sonde_ds.close()
        return skewt.fig


@pytest.mark.mpl_image_compare(tolerance=67)
def test_multi_skewt_plot():

    files = glob.glob(sample_files.EXAMPLE_TWP_SONDE_20060121)
    test = {}
    for f in files:
        time = f.split('.')[-3]
        sonde_ds = arm.read_netcdf(f)
        test.update({time: sonde_ds})

    if METPY:
        skewt = SkewTDisplay(test, subplot_shape=(2, 2))
        i = 0
        j = 0
        for f in files:
            time = f.split('.')[-3]
            skewt.plot_from_spd_and_dir('wspd', 'deg', 'pres', 'tdry', 'dp',
                                        subplot_index=(j, i), dsname=time,
                                        p_levels_to_plot=np.arange(10., 1000., 25))
            if j == 1:
                i += 1
                j = 0
            elif j == 0:
                j += 1
        return skewt.fig


@pytest.mark.mpl_image_compare(tolerance=30)
def test_xsection_plot():
    visst_ds = arm.read_netcdf(
        sample_files.EXAMPLE_CEIL1)

    xsection = XSectionDisplay(visst_ds, figsize=(10, 8))
    xsection.plot_xsection(None, 'backscatter', x='time', y='range',
                           cmap='coolwarm', vmin=0, vmax=320)
    visst_ds.close()
    return xsection.fig


@pytest.mark.mpl_image_compare(tolerance=30)
def test_xsection_plot_map():
    radar_ds = arm.read_netcdf(
        sample_files.EXAMPLE_VISST, combine='nested')
    try:
        xsection = XSectionDisplay(radar_ds, figsize=(15, 8))
        xsection.plot_xsection_map(None, 'ir_temperature', vmin=220, vmax=300, cmap='Greys',
                                   x='longitude', y='latitude', isel_kwargs={'time': 0})
        radar_ds.close()
        return xsection.fig
    except Exception:
        pass


@pytest.mark.mpl_image_compare(tolerance=30)
def test_geoplot():
    sonde_ds = arm.read_netcdf(
        sample_files.EXAMPLE_SONDE1)
    try:
        geodisplay = GeographicPlotDisplay({'sgpsondewnpnC1.b1': sonde_ds})
        geodisplay.geoplot('tdry', marker='.')
        return geodisplay.fig
    except Exception:
        pass
    sonde_ds.close()


@pytest.mark.mpl_image_compare(tolerance=30)
def test_stair_graph():
    sonde_ds = arm.read_netcdf(
        sample_files.EXAMPLE_SONDE1)

    histdisplay = HistogramDisplay({'sgpsondewnpnC1.b1': sonde_ds})
    histdisplay.plot_stairstep_graph('tdry', bins=np.arange(-60, 10, 1))
    sonde_ds.close()

    return histdisplay.fig


@pytest.mark.mpl_image_compare(tolerance=30)
def test_stair_graph_sorted():
    sonde_ds = arm.read_netcdf(
        sample_files.EXAMPLE_SONDE1)

    histdisplay = HistogramDisplay({'sgpsondewnpnC1.b1': sonde_ds})
    histdisplay.plot_stairstep_graph(
        'tdry', bins=np.arange(-60, 10, 1), sortby_field="alt",
        sortby_bins=np.linspace(0, 10000., 6))
    sonde_ds.close()

    return histdisplay.fig


@pytest.mark.mpl_image_compare(tolerance=30)
def test_stacked_bar_graph():
    sonde_ds = arm.read_netcdf(
        sample_files.EXAMPLE_SONDE1)

    histdisplay = HistogramDisplay({'sgpsondewnpnC1.b1': sonde_ds})
    histdisplay.plot_stacked_bar_graph('tdry', bins=np.arange(-60, 10, 1))
    sonde_ds.close()

    return histdisplay.fig


@pytest.mark.mpl_image_compare(tolerance=30)
def test_stacked_bar_graph_sorted():
    sonde_ds = arm.read_netcdf(
        sample_files.EXAMPLE_SONDE1)

    histdisplay = HistogramDisplay({'sgpsondewnpnC1.b1': sonde_ds})
    histdisplay.plot_stacked_bar_graph(
        'tdry', bins=np.arange(-60, 10, 1), sortby_field="alt",
        sortby_bins=np.linspace(0, 10000., 6))
    sonde_ds.close()

    return histdisplay.fig


@pytest.mark.mpl_image_compare(tolerance=30)
def test_heatmap():
    sonde_ds = arm.read_netcdf(
        sample_files.EXAMPLE_SONDE1)

    histdisplay = HistogramDisplay({'sgpsondewnpnC1.b1': sonde_ds})
    histdisplay.plot_heatmap(
        'tdry', 'alt', x_bins=np.arange(-60, 10, 1),
        y_bins=np.linspace(0, 10000., 50), cmap='coolwarm')
    sonde_ds.close()

    return histdisplay.fig


@pytest.mark.mpl_image_compare(tolerance=30)
def test_size_distribution():
    sigma = 10
    mu = 50
    bins = np.linspace(0, 100, 50)
    ydata = 1 / (sigma * np.sqrt(2 * np.pi)) * np.exp(-(bins - mu)**2 / (2 * sigma**2))
    y_array = xr.DataArray(ydata, dims={'bins': bins})
    bins = xr.DataArray(bins, dims={'bins': bins})
    my_fake_ds = xr.Dataset({'bins': bins, 'ydata': y_array})
    histdisplay = HistogramDisplay(my_fake_ds)
    histdisplay.plot_size_distribution('ydata', 'bins', set_title='Fake distribution.')
    return histdisplay.fig


@pytest.mark.mpl_image_compare(tolerance=30)
def test_contour():
    files = glob.glob(sample_files.EXAMPLE_MET_CONTOUR)
    time = '2019-05-08T04:00:00.000000000'
    data = {}
    fields = {}
    wind_fields = {}
    station_fields = {}
    for f in files:
        obj = arm.read_netcdf(f)
        data.update({f: obj})
        fields.update({f: ['lon', 'lat', 'temp_mean']})
        wind_fields.update({f: ['lon', 'lat', 'wspd_vec_mean', 'wdir_vec_mean']})
        station_fields.update({f: ['lon', 'lat', 'atmos_pressure']})

    display = ContourDisplay(data, figsize=(8, 8))
    display.create_contour(fields=fields, time=time, levels=50,
                           contour='contour', cmap='viridis')
    display.plot_vectors_from_spd_dir(fields=wind_fields, time=time, mesh=True, grid_delta=(0.1, 0.1))
    display.plot_station(fields=station_fields, time=time, markersize=7, color='red')

    return display.fig


@pytest.mark.mpl_image_compare(tolerance=30)
def test_contourf():
    files = glob.glob(sample_files.EXAMPLE_MET_CONTOUR)
    time = '2019-05-08T04:00:00.000000000'
    data = {}
    fields = {}
    wind_fields = {}
    station_fields = {}
    for f in files:
        obj = arm.read_netcdf(f)
        data.update({f: obj})
        fields.update({f: ['lon', 'lat', 'temp_mean']})
        wind_fields.update({f: ['lon', 'lat', 'wspd_vec_mean', 'wdir_vec_mean']})
        station_fields.update({f: ['lon', 'lat', 'atmos_pressure']})

    display = ContourDisplay(data, figsize=(8, 8))
    display.create_contour(fields=fields, time=time, levels=50,
                           contour='contourf', cmap='viridis')
    display.plot_vectors_from_spd_dir(fields=wind_fields, time=time, mesh=True, grid_delta=(0.1, 0.1))
    display.plot_station(fields=station_fields, time=time, markersize=7, color='red')

    return display.fig


# Due to issues with pytest-mpl, for now we just test to see if it runs
def test_time_height_scatter():
    sonde_ds = arm.read_netcdf(
        sample_files.EXAMPLE_SONDE1)

    display = TimeSeriesDisplay({'sgpsondewnpnC1.b1': sonde_ds},
                                figsize=(7, 3))
    display.time_height_scatter('tdry', day_night_background=False)

    sonde_ds.close()

    return display.fig


@pytest.mark.mpl_image_compare(tolerance=30)
def test_qc_bar_plot():
    ds_object = arm.read_netcdf(sample_files.EXAMPLE_MET1)
    ds_object.clean.cleanup()
    var_name = 'temp_mean'
    ds_object.qcfilter.set_test(var_name, index=range(100, 600), test_number=2)

    display = TimeSeriesDisplay({'sgpmetE13.b1': ds_object},
                                subplot_shape=(2, ), figsize=(7, 4))
    display.plot(var_name, subplot_index=(0, ), assessment_overplot=True)
    display.day_night_background('sgpmetE13.b1', subplot_index=(0, ))
    display.qc_flag_block_plot(var_name, subplot_index=(1, ))

    ds_object.close()
    del ds_object

    return display.fig


@pytest.mark.mpl_image_compare(tolerance=30)
def test_2d_as_1d():
    obj = arm.read_netcdf(sample_files.EXAMPLE_CEIL1)

    display = TimeSeriesDisplay(obj)
    display.plot('backscatter', force_line_plot=True)

    obj.close()
    del obj

    return display.fig


@pytest.mark.mpl_image_compare(tolerance=30)
def test_fill_between():
    obj = arm.read_netcdf(sample_files.EXAMPLE_MET_WILDCARD)

    accumulate_precip(obj, 'tbrg_precip_total')

    display = TimeSeriesDisplay(obj)
    display.fill_between('tbrg_precip_total_accumulated', color='gray', alpha=0.2)

    obj.close()
    del obj

    return display.fig


@pytest.mark.mpl_image_compare(tolerance=30)
def test_qc_flag_block_plot():
    obj = arm.read_netcdf(sample_files.EXAMPLE_SURFSPECALB1MLAWER)

    display = TimeSeriesDisplay(obj, subplot_shape=(2, ), figsize=(8, 2 * 4))

    display.plot('surface_albedo_mfr_narrowband_10m', force_line_plot=True, labels=True)

    display.qc_flag_block_plot('surface_albedo_mfr_narrowband_10m', subplot_index=(1, ))

    obj.close()
    del obj

    return display.fig


@pytest.mark.mpl_image_compare(tolerance=30)
def test_assessment_overplot():
    var_name = 'temp_mean'
    files = sample_files.EXAMPLE_MET1
    ds = arm.read_netcdf(files)
    ds.load()
    ds.clean.cleanup()

    ds.qcfilter.set_test(var_name, index=np.arange(100, 300, dtype=int), test_number=2)
    ds.qcfilter.set_test(var_name, index=np.arange(420, 422, dtype=int), test_number=3)
    ds.qcfilter.set_test(var_name, index=np.arange(500, 800, dtype=int), test_number=4)
    ds.qcfilter.set_test(var_name, index=np.arange(900, 901, dtype=int), test_number=4)

    # Plot data
    display = TimeSeriesDisplay(ds, subplot_shape=(1, ), figsize=(10, 6))
    display.plot(var_name, day_night_background=True, assessment_overplot=True)

    ds.close()
    return display.fig


@pytest.mark.mpl_image_compare(tolerance=30)
def test_assessment_overplot_multi():
    var_name1, var_name2 = 'wspd_arith_mean', 'wspd_vec_mean'
    files = sample_files.EXAMPLE_MET1
    ds = arm.read_netcdf(files)
    ds.load()
    ds.clean.cleanup()

    ds.qcfilter.set_test(var_name1, index=np.arange(100, 200, dtype=int), test_number=2)
    ds.qcfilter.set_test(var_name1, index=np.arange(500, 600, dtype=int), test_number=4)
    ds.qcfilter.set_test(var_name2, index=np.arange(300, 400, dtype=int), test_number=4)

    # Plot data
    display = TimeSeriesDisplay(ds, subplot_shape=(1, ), figsize=(10, 6))
    display.plot(var_name1, label=var_name1,
                 assessment_overplot=True, overplot_behind=True)
    display.plot(var_name2, day_night_background=True, color='green',
                 label=var_name2, assessment_overplot=True)

    ds.close()
    return display.fig<|MERGE_RESOLUTION|>--- conflicted
+++ resolved
@@ -140,13 +140,8 @@
 def test_skewt_plot_spd_dir():
     sonde_ds = arm.read_netcdf(sample_files.EXAMPLE_SONDE1)
 
-<<<<<<< HEAD
     if METPY:
-        skewt = SkewTDisplay(sonde_ds)
-=======
-    try:
         skewt = SkewTDisplay(sonde_ds, ds_name='act_datastream')
->>>>>>> c9d1b461
         skewt.plot_from_spd_and_dir('wspd', 'deg', 'pres', 'tdry', 'dp')
         sonde_ds.close()
         return skewt.fig
