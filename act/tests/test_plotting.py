import glob
<<<<<<< HEAD
=======
from datetime import datetime

>>>>>>> e4dc47fa
import matplotlib
import matplotlib.pyplot as plt
import numpy as np
import pandas as pd
import pytest
import xarray as xr
from numpy.testing import assert_allclose

import act
import act.io.armfiles as arm
import act.tests.sample_files as sample_files
from act.plotting import (
    ContourDisplay,
    DistributionDisplay,
    GeographicPlotDisplay,
    SkewTDisplay,
    TimeSeriesDisplay,
    WindRoseDisplay,
    XSectionDisplay,
)
from act.utils.data_utils import accumulate_precip

try:
    import cartopy

    CARTOPY_AVAILABLE = True
except ImportError:
    CARTOPY_AVAILABLE = False

matplotlib.use('Agg')


@pytest.mark.mpl_image_compare(tolerance=30)
def test_plot():
    # Process MET data to get simple LCL
    files = sample_files.EXAMPLE_MET_WILDCARD
    met = arm.read_netcdf(files)
    met_temp = met.temp_mean
    met_rh = met.rh_mean
    met_lcl = (20.0 + met_temp / 5.0) * (100.0 - met_rh) / 1000.0
    met['met_lcl'] = met_lcl * 1000.0
    met['met_lcl'].attrs['units'] = 'm'
    met['met_lcl'].attrs['long_name'] = 'LCL Calculated from SGP MET E13'

    # Plot data
    display = TimeSeriesDisplay(met)
    display.add_subplots((2, 2), figsize=(15, 10))
    display.plot('wspd_vec_mean', subplot_index=(0, 0))
    display.plot('temp_mean', subplot_index=(1, 0))
    display.plot('rh_mean', subplot_index=(0, 1))

    windrose = WindRoseDisplay(met)
    display.put_display_in_subplot(windrose, subplot_index=(1, 1))
    windrose.plot('wdir_vec_mean', 'wspd_vec_mean', spd_bins=np.linspace(0, 10, 4))
    windrose.axes[0, 0].legend(loc='best')
    met.close()

    return display.fig
    try:
        return display.fig
    finally:
        matplotlib.pyplot.close(display.fig)


def test_errors():
    files = sample_files.EXAMPLE_MET_WILDCARD
    ds = arm.read_netcdf(files)

    display = TimeSeriesDisplay(ds)
    display.axes = None
    with np.testing.assert_raises(RuntimeError):
        display.day_night_background()

    display = TimeSeriesDisplay({'met': ds, 'met2': ds})
    with np.testing.assert_raises(ValueError):
        display.plot('temp_mean')
    with np.testing.assert_raises(ValueError):
        display.qc_flag_block_plot('qc_temp_mean')
    with np.testing.assert_raises(ValueError):
        display.plot_barbs_from_spd_dir('wdir_vec_mean', 'wspd_vec_mean')
    with np.testing.assert_raises(ValueError):
        display.plot_barbs_from_u_v('wdir_vec_mean', 'wspd_vec_mean')

    del ds.attrs['_file_dates']

    data = np.empty(len(ds['time'])) * np.nan
    lat = ds['lat'].values
    lon = ds['lon'].values
    ds['lat'].values = data
    ds['lon'].values = data

    display = TimeSeriesDisplay(ds)
    display.plot('temp_mean')
    display.set_yrng([0, 0])
    with np.testing.assert_warns(RuntimeWarning):
        display.day_night_background()
    ds['lat'].values = lat
    with np.testing.assert_warns(RuntimeWarning):
        display.day_night_background()
    ds['lon'].values = lon * 100.0
    with np.testing.assert_warns(RuntimeWarning):
        display.day_night_background()
    ds['lat'].values = lat * 100.0
    with np.testing.assert_warns(RuntimeWarning):
        display.day_night_background()

    ds.close()

    # Test some of the other errors
    ds = arm.read_netcdf(files)
    del ds['temp_mean'].attrs['units']
    display = TimeSeriesDisplay(ds)
    display.axes = None
    with np.testing.assert_raises(RuntimeError):
        display.set_yrng([0, 10])
    with np.testing.assert_raises(RuntimeError):
        display.set_xrng([0, 10])
    display.fig = None
    display.plot('temp_mean', add_nan=True)

    assert display.fig is not None
    assert display.axes is not None

    with np.testing.assert_raises(AttributeError):
        display = TimeSeriesDisplay([])

    fig, ax = matplotlib.pyplot.subplots()
    display = TimeSeriesDisplay(ds)
    display.add_subplots((2, 2), figsize=(15, 10))
    display.assign_to_figure_axis(fig, ax)
    assert display.fig is not None
    assert display.axes is not None

    ds = arm.read_netcdf(files)
    display = TimeSeriesDisplay(ds)
    ds.clean.cleanup()
    display.axes = None
    display.fig = None
    display.qc_flag_block_plot('atmos_pressure')
    assert display.fig is not None
    assert display.axes is not None

    matplotlib.pyplot.close(fig=display.fig)


def test_histogram_errors():
    files = sample_files.EXAMPLE_MET1
    ds = arm.read_netcdf(files)

    histdisplay = DistributionDisplay(ds)
    histdisplay.axes = None
    with np.testing.assert_raises(RuntimeError):
        histdisplay.set_yrng([0, 10])
    with np.testing.assert_raises(RuntimeError):
        histdisplay.set_xrng([-40, 40])
    histdisplay.fig = None
    histdisplay.plot_stacked_bar_graph('temp_mean', bins=np.arange(-40, 40, 5))
    histdisplay.set_yrng([0, 0])
    assert histdisplay.yrng[0][1] == 1.0
    assert histdisplay.fig is not None
    assert histdisplay.axes is not None

    with np.testing.assert_raises(AttributeError):
        DistributionDisplay([])

    histdisplay.axes = None
    histdisplay.fig = None
    histdisplay.plot_stairstep_graph('temp_mean', bins=np.arange(-40, 40, 5))
    assert histdisplay.fig is not None
    assert histdisplay.axes is not None

    sigma = 10
    mu = 50
    bins = np.linspace(0, 100, 50)
    ydata = 1 / (sigma * np.sqrt(2 * np.pi)) * np.exp(-((bins - mu) ** 2) / (2 * sigma**2))
    y_array = xr.DataArray(ydata, dims={'time': bins})
    bins = xr.DataArray(bins, dims={'time': bins})
    my_fake_ds = xr.Dataset({'time': bins, 'ydata': y_array})
    histdisplay = DistributionDisplay(my_fake_ds)
    histdisplay.axes = None
    histdisplay.fig = None
    histdisplay.plot_size_distribution('ydata', 'time', set_title='Fake distribution.')
    assert histdisplay.fig is not None
    assert histdisplay.axes is not None

    sonde_ds = arm.read_netcdf(sample_files.EXAMPLE_SONDE1)
    histdisplay = DistributionDisplay({'sgpsondewnpnC1.b1': sonde_ds})
    histdisplay.axes = None
    histdisplay.fig = None
    histdisplay.plot_heatmap(
        'tdry',
        'alt',
        x_bins=np.arange(-60, 10, 1),
        y_bins=np.linspace(0, 10000.0, 50),
        cmap='coolwarm',
    )
    assert histdisplay.fig is not None
    assert histdisplay.axes is not None

    matplotlib.pyplot.close(fig=histdisplay.fig)


def test_xsection_errors():
    ds = arm.read_netcdf(sample_files.EXAMPLE_CEIL1)

    display = XSectionDisplay(ds, figsize=(10, 8), subplot_shape=(2,))
    display.axes = None
    with np.testing.assert_raises(RuntimeError):
        display.set_yrng([0, 10])
    with np.testing.assert_raises(RuntimeError):
        display.set_xrng([-40, 40])

    display = XSectionDisplay(ds, figsize=(10, 8), subplot_shape=(1,))
    with np.testing.assert_raises(RuntimeError):
        display.plot_xsection(None, 'backscatter', x='time', cmap='HomeyerRainbow')

    ds.close()
    matplotlib.pyplot.close(fig=display.fig)


@pytest.mark.mpl_image_compare(tolerance=30)
def test_multidataset_plot_tuple():
    ds = arm.read_netcdf(sample_files.EXAMPLE_MET1)
    ds2 = arm.read_netcdf(sample_files.EXAMPLE_SIRS)
    ds = ds.rename({'lat': 'fun_time'})
    ds['fun_time'].attrs['standard_name'] = 'latitude'
    ds = ds.rename({'lon': 'not_so_fun_time'})
    ds['not_so_fun_time'].attrs['standard_name'] = 'longitude'

    # You can use tuples if the datasets in the tuple contain a
    # datastream attribute. This is required in all ARM datasets.
    display = TimeSeriesDisplay((ds, ds2), subplot_shape=(2,), figsize=(15, 10))
    display.plot('short_direct_normal', 'sgpsirsE13.b1', subplot_index=(0,))
    display.day_night_background('sgpsirsE13.b1', subplot_index=(0,))
    display.plot('temp_mean', 'sgpmetE13.b1', subplot_index=(1,))
    display.day_night_background('sgpmetE13.b1', subplot_index=(1,))

    ax = act.plotting.common.parse_ax(ax=None)
    ax, fig = act.plotting.common.parse_ax_fig(ax=None, fig=None)
    ds.close()
    ds2.close()

    try:
        return display.fig
    finally:
        matplotlib.pyplot.close(display.fig)


@pytest.mark.mpl_image_compare(tolerance=30)
def test_multidataset_plot_dict():
    ds = arm.read_netcdf(sample_files.EXAMPLE_MET1)
    ds2 = arm.read_netcdf(sample_files.EXAMPLE_SIRS)

    # You can use tuples if the datasets in the tuple contain a
    # datastream attribute. This is required in all ARM datasets.
    display = TimeSeriesDisplay({'sirs': ds2, 'met': ds}, subplot_shape=(2,), figsize=(15, 10))
    display.plot('short_direct_normal', 'sirs', subplot_index=(0,))
    display.day_night_background('sirs', subplot_index=(0,))
    display.plot('temp_mean', 'met', subplot_index=(1,))
    display.day_night_background('met', subplot_index=(1,))
    ds.close()
    ds2.close()

    try:
        return display.fig
    finally:
        matplotlib.pyplot.close(display.fig)


@pytest.mark.mpl_image_compare(tolerance=30)
def test_wind_rose():
    sonde_ds = arm.read_netcdf(sample_files.EXAMPLE_TWP_SONDE_WILDCARD)

    WindDisplay = WindRoseDisplay(sonde_ds, figsize=(10, 10))
    WindDisplay.plot(
        'deg',
        'wspd',
        spd_bins=np.linspace(0, 20, 10),
        num_dirs=30,
        tick_interval=2,
        cmap='viridis',
    )
    WindDisplay.set_thetarng(trng=(0.0, 360.0))
    WindDisplay.set_rrng((0.0, 14))

    sonde_ds.close()

    try:
        return WindDisplay.fig
    finally:
        matplotlib.pyplot.close(WindDisplay.fig)


@pytest.mark.mpl_image_compare(tolerance=30)
def test_barb_sounding_plot():
    sonde_ds = arm.read_netcdf(sample_files.EXAMPLE_TWP_SONDE_WILDCARD)
    BarbDisplay = TimeSeriesDisplay({'sonde_darwin': sonde_ds})
    BarbDisplay.plot_time_height_xsection_from_1d_data(
        'rh', 'pres', cmap='coolwarm_r', vmin=0, vmax=100, num_time_periods=25
    )
    BarbDisplay.plot_barbs_from_spd_dir('wspd', 'deg', 'pres', num_barbs_x=20)
    sonde_ds.close()

    try:
        return BarbDisplay.fig
    finally:
        matplotlib.pyplot.close(BarbDisplay.fig)


@pytest.mark.mpl_image_compare(tolerance=30)
def test_skewt_plot():
    sonde_ds = arm.read_netcdf(sample_files.EXAMPLE_SONDE1)
    skewt = SkewTDisplay(sonde_ds)
    skewt.plot_from_u_and_v('u_wind', 'v_wind', 'pres', 'tdry', 'dp')
    sonde_ds.close()
    try:
        return skewt.fig
    finally:
        matplotlib.pyplot.close(skewt.fig)


@pytest.mark.mpl_image_compare(tolerance=30)
def test_skewt_plot_spd_dir():
    sonde_ds = arm.read_netcdf(sample_files.EXAMPLE_SONDE1)
    skewt = SkewTDisplay(sonde_ds, ds_name='act_datastream')
    skewt.plot_from_spd_and_dir('wspd', 'deg', 'pres', 'tdry', 'dp')
    sonde_ds.close()
    try:
        return skewt.fig
    finally:
        matplotlib.pyplot.close(skewt.fig)


@pytest.mark.mpl_image_compare(tolerance=81)
def test_multi_skewt_plot():
    files = glob.glob(sample_files.EXAMPLE_TWP_SONDE_20060121)
    test = {}
    for f in files:
        time = f.split('.')[-3]
        sonde_ds = arm.read_netcdf(f)
        sonde_ds = sonde_ds.resample(time='30s').nearest()
        test.update({time: sonde_ds})

    skewt = SkewTDisplay(test, subplot_shape=(2, 2))
    i = 0
    j = 0
    for f in files:
        time = f.split('.')[-3]
        skewt.plot_from_spd_and_dir(
            'wspd',
            'deg',
            'pres',
            'tdry',
            'dp',
            subplot_index=(j, i),
            dsname=time,
            p_levels_to_plot=np.arange(10.0, 1000.0, 25),
        )
        if j == 1:
            i += 1
            j = 0
        elif j == 0:
            j += 1
    try:
        return skewt.fig
    finally:
        matplotlib.pyplot.close(skewt.fig)


@pytest.mark.mpl_image_compare(tolerance=31)
def test_xsection_plot():
    visst_ds = arm.read_netcdf(sample_files.EXAMPLE_CEIL1)

    xsection = XSectionDisplay(visst_ds, figsize=(10, 8))
    xsection.plot_xsection(
        None, 'backscatter', x='time', y='range', cmap='coolwarm', vmin=0, vmax=320
    )
    visst_ds.close()

    try:
        return xsection.fig
    finally:
        matplotlib.pyplot.close(xsection.fig)


@pytest.mark.skipif(not CARTOPY_AVAILABLE, reason='Cartopy is not installed.')
@pytest.mark.mpl_image_compare(tolerance=30)
def test_xsection_plot_map():
    radar_ds = arm.read_netcdf(sample_files.EXAMPLE_VISST, combine='nested', concat_dim='time')
    xsection = XSectionDisplay(radar_ds, figsize=(15, 8))
    xsection.plot_xsection_map(
        None,
        'ir_temperature',
        vmin=220,
        vmax=300,
        cmap='Greys',
        x='longitude',
        y='latitude',
        isel_kwargs={'time': 0},
    )
    radar_ds.close()
    return xsection.fig

    try:
        xsection = XSectionDisplay(radar_ds, figsize=(15, 8))
        xsection.plot_xsection_map(
            None,
            'ir_temperature',
            vmin=220,
            vmax=300,
            cmap='Greys',
            x='longitude',
            y='latitude',
            isel_kwargs={'time': 0},
        )
        radar_ds.close()
        try:
            return xsection.fig
        finally:
            matplotlib.pyplot.close(xsection.fig)
    except Exception:
        pass


@pytest.mark.skipif(not CARTOPY_AVAILABLE, reason='Cartopy is not installed.')
@pytest.mark.mpl_image_compare(tolerance=30)
def test_geoplot():
    sonde_ds = arm.read_netcdf(sample_files.EXAMPLE_SONDE1)
<<<<<<< HEAD
    geodisplay = GeographicPlotDisplay({'sgpsondewnpnC1.b1': sonde_ds})

=======
    geodisplay = GeographicPlotDisplay({'sgpsondewnpnC1.b1': sonde_ds}, figsize=(15, 8))
>>>>>>> e4dc47fa
    try:
        geodisplay.geoplot(
            'tdry',
            marker='.',
            cartopy_feature=[
                'STATES',
                'LAND',
                'OCEAN',
                'COASTLINE',
                'BORDERS',
                'LAKES',
                'RIVERS',
            ],
            text={'Ponca City': [-97.0725, 36.7125]},
        )
        try:
            return geodisplay.fig
        finally:
            matplotlib.pyplot.close(geodisplay.fig)
    except Exception:
        pass
    sonde_ds.close()


@pytest.mark.mpl_image_compare(tolerance=30)
def test_stair_graph():
    sonde_ds = arm.read_netcdf(sample_files.EXAMPLE_SONDE1)

    histdisplay = DistributionDisplay({'sgpsondewnpnC1.b1': sonde_ds})
    histdisplay.plot_stairstep_graph('tdry', bins=np.arange(-60, 10, 1))
    sonde_ds.close()

    try:
        return histdisplay.fig
    finally:
        matplotlib.pyplot.close(histdisplay.fig)


@pytest.mark.mpl_image_compare(tolerance=30)
def test_stair_graph_sorted():
    sonde_ds = arm.read_netcdf(sample_files.EXAMPLE_SONDE1)

    histdisplay = DistributionDisplay({'sgpsondewnpnC1.b1': sonde_ds})
    histdisplay.plot_stairstep_graph(
        'tdry',
        bins=np.arange(-60, 10, 1),
        sortby_field='alt',
        sortby_bins=np.linspace(0, 10000.0, 6),
    )
    sonde_ds.close()

    try:
        return histdisplay.fig
    finally:
        matplotlib.pyplot.close(histdisplay.fig)


@pytest.mark.mpl_image_compare(tolerance=30)
def test_stacked_bar_graph():
    sonde_ds = arm.read_netcdf(sample_files.EXAMPLE_SONDE1)

    histdisplay = DistributionDisplay({'sgpsondewnpnC1.b1': sonde_ds})
    histdisplay.plot_stacked_bar_graph('tdry', bins=np.arange(-60, 10, 1))
    sonde_ds.close()

    try:
        return histdisplay.fig
    finally:
        matplotlib.pyplot.close(histdisplay.fig)


@pytest.mark.mpl_image_compare(tolerance=30)
def test_stacked_bar_graph2():
    sonde_ds = arm.read_netcdf(sample_files.EXAMPLE_SONDE1)

    histdisplay = DistributionDisplay({'sgpsondewnpnC1.b1': sonde_ds})
    histdisplay.plot_stacked_bar_graph('tdry')
    histdisplay.set_yrng([0, 400])
    histdisplay.set_xrng([-70, 0])
    sonde_ds.close()

    try:
        return histdisplay.fig
    finally:
        matplotlib.pyplot.close(histdisplay.fig)


@pytest.mark.mpl_image_compare(tolerance=30)
def test_stacked_bar_graph_sorted():
    sonde_ds = arm.read_netcdf(sample_files.EXAMPLE_SONDE1)

    histdisplay = DistributionDisplay({'sgpsondewnpnC1.b1': sonde_ds})
    histdisplay.plot_stacked_bar_graph(
        'tdry',
        bins=np.arange(-60, 10, 1),
        sortby_field='alt',
        sortby_bins=np.linspace(0, 10000.0, 6),
    )
    sonde_ds.close()

    try:
        return histdisplay.fig
    finally:
        matplotlib.pyplot.close(histdisplay.fig)


@pytest.mark.mpl_image_compare(tolerance=30)
def test_heatmap():
    sonde_ds = arm.read_netcdf(sample_files.EXAMPLE_SONDE1)

    histdisplay = DistributionDisplay({'sgpsondewnpnC1.b1': sonde_ds})
    histdisplay.plot_heatmap(
        'tdry',
        'alt',
        x_bins=np.arange(-60, 10, 1),
        y_bins=np.linspace(0, 10000.0, 50),
        cmap='coolwarm',
    )
    sonde_ds.close()

    try:
        return histdisplay.fig
    finally:
        matplotlib.pyplot.close(histdisplay.fig)


@pytest.mark.mpl_image_compare(tolerance=30)
def test_size_distribution():
    sigma = 10
    mu = 50
    bins = np.linspace(0, 100, 50)
    ydata = 1 / (sigma * np.sqrt(2 * np.pi)) * np.exp(-((bins - mu) ** 2) / (2 * sigma**2))
    y_array = xr.DataArray(ydata, dims={'time': bins})
    bins = xr.DataArray(bins, dims={'time': bins})
    my_fake_ds = xr.Dataset({'time': bins, 'ydata': y_array})
    histdisplay = DistributionDisplay(my_fake_ds)
    histdisplay.plot_size_distribution('ydata', 'time', set_title='Fake distribution.')
    try:
        return histdisplay.fig
    finally:
        matplotlib.pyplot.close(histdisplay.fig)


@pytest.mark.mpl_image_compare(tolerance=30)
def test_contour():
    files = glob.glob(sample_files.EXAMPLE_MET_CONTOUR)
    time = '2019-05-08T04:00:00.000000000'
    data = {}
    fields = {}
    wind_fields = {}
    station_fields = {}
    for f in files:
        ds = arm.read_netcdf(f)
        data.update({f: ds})
        fields.update({f: ['lon', 'lat', 'temp_mean']})
        wind_fields.update({f: ['lon', 'lat', 'wspd_vec_mean', 'wdir_vec_mean']})
        station_fields.update({f: ['lon', 'lat', 'atmos_pressure']})

    display = ContourDisplay(data, figsize=(8, 8))
    display.create_contour(fields=fields, time=time, levels=50, contour='contour', cmap='viridis')
    display.plot_vectors_from_spd_dir(
        fields=wind_fields, time=time, mesh=True, grid_delta=(0.1, 0.1)
    )
    display.plot_station(fields=station_fields, time=time, markersize=7, color='red')

    try:
        return display.fig
    finally:
        matplotlib.pyplot.close(display.fig)


@pytest.mark.mpl_image_compare(tolerance=30)
def test_contour_stamp():
    files = glob.glob(sample_files.EXAMPLE_STAMP_WILDCARD)
    test = {}
    stamp_fields = {}
    time = '2020-01-01T00:00:00.000000000'
    for f in files:
        ds = f.split('/')[-1]
        nc_ds = act.io.armfiles.read_netcdf(f)
        test.update({ds: nc_ds})
        stamp_fields.update({ds: ['lon', 'lat', 'plant_water_availability_east']})
        nc_ds.close()

    display = act.plotting.ContourDisplay(test, figsize=(8, 8))
    display.create_contour(fields=stamp_fields, time=time, levels=50, alpha=0.5, twod_dim_value=5)

    try:
        return display.fig
    finally:
        matplotlib.pyplot.close(display.fig)


@pytest.mark.mpl_image_compare(tolerance=30)
def test_contour2():
    files = glob.glob(sample_files.EXAMPLE_MET_CONTOUR)
    time = '2019-05-08T04:00:00.000000000'
    data = {}
    fields = {}
    wind_fields = {}
    station_fields = {}
    for f in files:
        ds = arm.read_netcdf(f)
        data.update({f: ds})
        fields.update({f: ['lon', 'lat', 'temp_mean']})
        wind_fields.update({f: ['lon', 'lat', 'wspd_vec_mean', 'wdir_vec_mean']})
        station_fields.update({f: ['lon', 'lat', 'atmos_pressure']})

    display = ContourDisplay(data, figsize=(8, 8))
    display.create_contour(fields=fields, time=time, levels=50, contour='contour', cmap='viridis')
    display.plot_vectors_from_spd_dir(
        fields=wind_fields, time=time, mesh=False, grid_delta=(0.1, 0.1)
    )
    display.plot_station(fields=station_fields, time=time, markersize=7, color='pink')

    try:
        return display.fig
    finally:
        matplotlib.pyplot.close(display.fig)


@pytest.mark.mpl_image_compare(tolerance=30)
def test_contourf():
    files = glob.glob(sample_files.EXAMPLE_MET_CONTOUR)
    time = '2019-05-08T04:00:00.000000000'
    data = {}
    fields = {}
    wind_fields = {}
    station_fields = {}
    for f in files:
        ds = arm.read_netcdf(f)
        data.update({f: ds})
        fields.update({f: ['lon', 'lat', 'temp_mean']})
        wind_fields.update({f: ['lon', 'lat', 'wspd_vec_mean', 'wdir_vec_mean']})
        station_fields.update(
            {
                f: [
                    'lon',
                    'lat',
                    'atmos_pressure',
                    'temp_mean',
                    'rh_mean',
                    'vapor_pressure_mean',
                    'temp_std',
                ]
            }
        )

    display = ContourDisplay(data, figsize=(8, 8))
    display.create_contour(fields=fields, time=time, levels=50, contour='contourf', cmap='viridis')
    display.plot_vectors_from_spd_dir(
        fields=wind_fields, time=time, mesh=True, grid_delta=(0.1, 0.1)
    )
    display.plot_station(fields=station_fields, time=time, markersize=7, color='red')

    try:
        return display.fig
    finally:
        matplotlib.pyplot.close(display.fig)


@pytest.mark.mpl_image_compare(tolerance=30)
def test_contourf2():
    files = glob.glob(sample_files.EXAMPLE_MET_CONTOUR)
    time = '2019-05-08T04:00:00.000000000'
    data = {}
    fields = {}
    wind_fields = {}
    station_fields = {}
    for f in files:
        ds = arm.read_netcdf(f)
        data.update({f: ds})
        fields.update({f: ['lon', 'lat', 'temp_mean']})
        wind_fields.update({f: ['lon', 'lat', 'wspd_vec_mean', 'wdir_vec_mean']})
        station_fields.update(
            {
                f: [
                    'lon',
                    'lat',
                    'atmos_pressure',
                    'temp_mean',
                    'rh_mean',
                    'vapor_pressure_mean',
                    'temp_std',
                ]
            }
        )

    display = ContourDisplay(data, figsize=(8, 8))
    display.create_contour(fields=fields, time=time, levels=50, contour='contourf', cmap='viridis')
    display.plot_vectors_from_spd_dir(
        fields=wind_fields, time=time, mesh=False, grid_delta=(0.1, 0.1)
    )
    display.plot_station(fields=station_fields, time=time, markersize=7, color='pink')

    try:
        return display.fig
    finally:
        matplotlib.pyplot.close(display.fig)


# Due to issues with pytest-mpl, for now we just test to see if it runs
def test_time_height_scatter():
    sonde_ds = arm.read_netcdf(sample_files.EXAMPLE_SONDE1)

    display = TimeSeriesDisplay({'sgpsondewnpnC1.b1': sonde_ds}, figsize=(7, 3))
    display.time_height_scatter('tdry', day_night_background=False)

    sonde_ds.close()

    try:
        return display.fig
    finally:
        matplotlib.pyplot.close(display.fig)


@pytest.mark.mpl_image_compare(tolerance=30)
def test_qc_bar_plot():
    ds = arm.read_netcdf(sample_files.EXAMPLE_MET1)
    ds.clean.cleanup()
    var_name = 'temp_mean'
    ds.qcfilter.set_test(var_name, index=range(100, 600), test_number=2)

    # Testing out when the assessment is not listed
    ds.qcfilter.set_test(var_name, index=range(500, 800), test_number=4)
    ds['qc_' + var_name].attrs['flag_assessments'][3] = 'Wonky'

    display = TimeSeriesDisplay({'sgpmetE13.b1': ds}, subplot_shape=(2,), figsize=(7, 4))
    display.plot(var_name, subplot_index=(0,), assessment_overplot=True)
    display.day_night_background('sgpmetE13.b1', subplot_index=(0,))
    color_lookup = {
        'Bad': 'red',
        'Incorrect': 'red',
        'Indeterminate': 'orange',
        'Suspect': 'orange',
        'Missing': 'darkgray',
        'Not Failing': 'green',
        'Acceptable': 'green',
    }
    display.qc_flag_block_plot(var_name, subplot_index=(1,), assessment_color=color_lookup)

    ds.close()

    try:
        return display.fig
    finally:
        matplotlib.pyplot.close(display.fig)


@pytest.mark.mpl_image_compare(tolerance=30)
def test_2d_as_1d():
    ds = arm.read_netcdf(sample_files.EXAMPLE_CEIL1)

    display = TimeSeriesDisplay(ds)
    display.plot('backscatter', force_line_plot=True, linestyle='None')

    ds.close()
    del ds

    try:
        return display.fig
    finally:
        matplotlib.pyplot.close(display.fig)


@pytest.mark.mpl_image_compare(tolerance=30)
def test_fill_between():
    ds = arm.read_netcdf(sample_files.EXAMPLE_MET_WILDCARD)

    accumulate_precip(ds, 'tbrg_precip_total')

    display = TimeSeriesDisplay(ds)
    display.fill_between('tbrg_precip_total_accumulated', color='gray', alpha=0.2)

    ds.close()
    del ds

    try:
        return display.fig
    finally:
        matplotlib.pyplot.close(display.fig)


@pytest.mark.mpl_image_compare(tolerance=30)
def test_qc_flag_block_plot():
    ds = arm.read_netcdf(sample_files.EXAMPLE_SURFSPECALB1MLAWER)

    display = TimeSeriesDisplay(ds, subplot_shape=(2,), figsize=(8, 2 * 4))

    display.plot('surface_albedo_mfr_narrowband_10m', force_line_plot=True, labels=True)

    display.qc_flag_block_plot('surface_albedo_mfr_narrowband_10m', subplot_index=(1,))

    ds.close()
    del ds

    try:
        return display.fig
    finally:
        matplotlib.pyplot.close(display.fig)


@pytest.mark.mpl_image_compare(tolerance=30)
def test_assessment_overplot():
    var_name = 'temp_mean'
    files = sample_files.EXAMPLE_MET1
    ds = arm.read_netcdf(files)
    ds.load()
    ds.clean.cleanup()

    ds.qcfilter.set_test(var_name, index=np.arange(100, 300, dtype=int), test_number=2)
    ds.qcfilter.set_test(var_name, index=np.arange(420, 422, dtype=int), test_number=3)
    ds.qcfilter.set_test(var_name, index=np.arange(500, 800, dtype=int), test_number=4)
    ds.qcfilter.set_test(var_name, index=np.arange(900, 901, dtype=int), test_number=4)

    # Plot data
    display = TimeSeriesDisplay(ds, subplot_shape=(1,), figsize=(10, 6))
    display.plot(var_name, day_night_background=True, assessment_overplot=True)

    ds.close()
    try:
        return display.fig
    finally:
        matplotlib.pyplot.close(display.fig)


@pytest.mark.mpl_image_compare(tolerance=30)
def test_assessment_overplot_multi():
    var_name1, var_name2 = 'wspd_arith_mean', 'wspd_vec_mean'
    files = sample_files.EXAMPLE_MET1
    ds = arm.read_netcdf(files)
    ds.load()
    ds.clean.cleanup()

    ds.qcfilter.set_test(var_name1, index=np.arange(100, 200, dtype=int), test_number=2)
    ds.qcfilter.set_test(var_name1, index=np.arange(500, 600, dtype=int), test_number=4)
    ds.qcfilter.set_test(var_name2, index=np.arange(300, 400, dtype=int), test_number=4)

    # Plot data
    display = TimeSeriesDisplay(ds, subplot_shape=(1,), figsize=(10, 6))
    display.plot(
        var_name1, label=var_name1, assessment_overplot=True, overplot_behind=True, linestyle=''
    )
    display.plot(
        var_name2,
        day_night_background=True,
        color='green',
        label=var_name2,
        assessment_overplot=True,
        linestyle='',
    )

    ds.close()
    try:
        return display.fig
    finally:
        matplotlib.pyplot.close(display.fig)


@pytest.mark.mpl_image_compare(tolerance=30)
def test_plot_barbs_from_u_v():
    sonde_ds = arm.read_netcdf(sample_files.EXAMPLE_TWP_SONDE_WILDCARD)
    BarbDisplay = TimeSeriesDisplay({'sonde_darwin': sonde_ds})
    BarbDisplay.plot_barbs_from_u_v('u_wind', 'v_wind', 'pres', num_barbs_x=20)
    sonde_ds.close()
    try:
        return BarbDisplay.fig
    finally:
        matplotlib.pyplot.close(BarbDisplay.fig)


@pytest.mark.mpl_image_compare(tolerance=30)
def test_plot_barbs_from_u_v2():
    bins = list(np.linspace(0, 1, 10))
    xbins = list(pd.date_range(pd.to_datetime('2020-01-01'), pd.to_datetime('2020-01-02'), 12))
    y_data = np.full([len(xbins), len(bins)], 1.0)
    x_data = np.full([len(xbins), len(bins)], 2.0)
    y_array = xr.DataArray(y_data, dims={'xbins': xbins, 'ybins': bins}, attrs={'units': 'm/s'})
    x_array = xr.DataArray(x_data, dims={'xbins': xbins, 'ybins': bins}, attrs={'units': 'm/s'})
    xbins = xr.DataArray(xbins, dims={'xbins': xbins})
    ybins = xr.DataArray(bins, dims={'ybins': bins})
    fake_ds = xr.Dataset({'xbins': xbins, 'ybins': ybins, 'ydata': y_array, 'xdata': x_array})
    BarbDisplay = TimeSeriesDisplay(fake_ds)
    BarbDisplay.plot_barbs_from_u_v(
        'xdata',
        'ydata',
        None,
        num_barbs_x=20,
        num_barbs_y=20,
        set_title='test plot',
        cmap='jet',
    )
    fake_ds.close()
    try:
        return BarbDisplay.fig
    finally:
        matplotlib.pyplot.close(BarbDisplay.fig)


@pytest.mark.mpl_image_compare(tolerance=30)
def test_2D_timeseries_plot():
    ds = arm.read_netcdf(sample_files.EXAMPLE_CEIL1)
    display = TimeSeriesDisplay(ds)
    display.plot('backscatter', y_rng=[0, 5000], use_var_for_y='range')
    try:
        return display.fig
    finally:
        matplotlib.pyplot.close(display.fig)


@pytest.mark.mpl_image_compare(tolerance=30)
def test_time_plot():
    files = sample_files.EXAMPLE_MET1
    ds = arm.read_netcdf(files)
    display = TimeSeriesDisplay(ds)
    display.plot('time')
    return display.fig


@pytest.mark.mpl_image_compare(tolerance=30)
def test_time_plot_match_color_ylabel():
    files = sample_files.EXAMPLE_MET1
    ds = arm.read_netcdf(files)
    display = TimeSeriesDisplay(ds)
    display.plot('time', match_line_label_color=True)
    return display.fig


@pytest.mark.mpl_image_compare(tolerance=40)
def test_time_plot2():
    files = sample_files.EXAMPLE_MET1
    ds = arm.read_netcdf(files, decode_times=False, use_cftime=False)
    display = TimeSeriesDisplay(ds)
    display.plot('time')
    return display.fig


@pytest.mark.mpl_image_compare(tolerance=30)
def test_y_axis_flag_meanings():
    variable = 'detection_status'
    ds = arm.read_netcdf(sample_files.EXAMPLE_CEIL1, keep_variables=[variable, 'lat', 'lon', 'alt'])
    ds.clean.clean_arm_state_variables(variable, override_cf_flag=True)

    display = TimeSeriesDisplay(ds, figsize=(12, 8), subplot_shape=(1,))
    display.plot(variable, subplot_index=(0,), day_night_background=True, y_axis_flag_meanings=18)
    display.fig.subplots_adjust(left=0.15, right=0.95, bottom=0.1, top=0.94)

    return display.fig


@pytest.mark.mpl_image_compare(tolerance=35)
def test_colorbar_labels():
    variable = 'cloud_phase_hsrl'
    ds = arm.read_netcdf(sample_files.EXAMPLE_CLOUDPHASE)
    ds.clean.clean_arm_state_variables(variable)

    display = TimeSeriesDisplay(ds, figsize=(12, 8), subplot_shape=(1,))

    y_axis_labels = {}
    flag_colors = ['white', 'green', 'blue', 'red', 'cyan', 'orange', 'yellow', 'black', 'gray']
    for value, meaning, color in zip(
        ds[variable].attrs['flag_values'], ds[variable].attrs['flag_meanings'], flag_colors
    ):
        y_axis_labels[value] = {'text': meaning, 'color': color}

    display.plot(variable, subplot_index=(0,), colorbar_labels=y_axis_labels, cbar_h_adjust=0)
    display.fig.subplots_adjust(left=0.08, right=0.88, bottom=0.1, top=0.94)

    return display.fig


@pytest.mark.mpl_image_compare(tolerance=30)
def test_plot_datarose():
    files = glob.glob(sample_files.EXAMPLE_MET_WILDCARD)
    ds = arm.read_netcdf(files)
    display = act.plotting.WindRoseDisplay(ds, subplot_shape=(2, 3), figsize=(16, 10))
    display.plot_data(
        'wdir_vec_mean',
        'wspd_vec_mean',
        'temp_mean',
        num_dirs=12,
        plot_type='line',
        subplot_index=(0, 0),
    )
    display.plot_data(
        'wdir_vec_mean',
        'wspd_vec_mean',
        'temp_mean',
        num_dirs=12,
        plot_type='line',
        subplot_index=(0, 1),
        line_plot_calc='median',
    )
    display.plot_data(
        'wdir_vec_mean',
        'wspd_vec_mean',
        'temp_mean',
        num_dirs=12,
        plot_type='line',
        subplot_index=(0, 2),
        line_plot_calc='stdev',
    )
    display.plot_data(
        'wdir_vec_mean',
        'wspd_vec_mean',
        'temp_mean',
        num_dirs=12,
        plot_type='contour',
        subplot_index=(1, 0),
    )
    display.plot_data(
        'wdir_vec_mean',
        'wspd_vec_mean',
        'temp_mean',
        num_dirs=12,
        plot_type='contour',
        contour_type='mean',
        num_data_bins=10,
        clevels=21,
        cmap='rainbow',
        vmin=-5,
        vmax=20,
        subplot_index=(1, 1),
    )
    display.plot_data(
        'wdir_vec_mean',
        'wspd_vec_mean',
        'temp_mean',
        num_dirs=12,
        plot_type='boxplot',
        subplot_index=(1, 2),
    )

    display2 = act.plotting.WindRoseDisplay(
        {'ds1': ds, 'ds2': ds}, subplot_shape=(2, 3), figsize=(16, 10)
    )
    with np.testing.assert_raises(ValueError):
        display2.plot_data(
            'wdir_vec_mean',
            'wspd_vec_mean',
            'temp_mean',
            dsname='ds1',
            num_dirs=12,
            plot_type='line',
            line_plot_calc='T',
            subplot_index=(0, 0),
        )
    with np.testing.assert_raises(ValueError):
        display2.plot_data(
            'wdir_vec_mean',
            'wspd_vec_mean',
            'temp_mean',
            num_dirs=12,
            plot_type='line',
            subplot_index=(0, 0),
        )
    with np.testing.assert_raises(ValueError):
        display2.plot_data(
            'wdir_vec_mean',
            'wspd_vec_mean',
            'temp_mean',
            num_dirs=12,
            plot_type='groovy',
            subplot_index=(0, 0),
        )

    return display.fig


@pytest.mark.mpl_image_compare(tolerance=30)
def test_add_nan_line():
    ds = arm.read_netcdf(sample_files.EXAMPLE_MET1)

    index = (ds.time.values <= np.datetime64('2019-01-01 04:00:00')) | (
        ds.time.values >= np.datetime64('2019-01-01 06:00:00')
    )
    ds = ds.sel({'time': index})

    index = (ds.time.values <= np.datetime64('2019-01-01 18:34:00')) | (
        ds.time.values >= np.datetime64('2019-01-01 19:06:00')
    )
    ds = ds.sel({'time': index})

    index = (ds.time.values <= np.datetime64('2019-01-01 12:30:00')) | (
        ds.time.values >= np.datetime64('2019-01-01 12:40:00')
    )
    ds = ds.sel({'time': index})

    display = TimeSeriesDisplay(ds, figsize=(15, 10), subplot_shape=(1,))
    display.plot('temp_mean', subplot_index=(0,), add_nan=True, day_night_background=True)
    ds.close()

    try:
        return display.fig
    finally:
        matplotlib.pyplot.close(display.fig)


@pytest.mark.mpl_image_compare(tolerance=30)
def test_timeseries_invert():
    ds = arm.read_netcdf(sample_files.EXAMPLE_IRT25m20s)
    display = TimeSeriesDisplay(ds, figsize=(10, 8))
    display.plot('inst_sfc_ir_temp', invert_y_axis=True)
    ds.close()
    return display.fig


def test_plot_time_rng():
    # Test if setting the xrange can be done with pandas or datetime datatype
    # eventhough the data is numpy. Check for correctly converting xrange values
    # before setting and not causing an exception.
    met = arm.read_netcdf(sample_files.EXAMPLE_MET1)

    # Plot data
    xrng = [datetime(2019, 1, 1, 0, 0), datetime(2019, 1, 2, 0, 0)]
    display = TimeSeriesDisplay(met)
    display.plot('temp_mean', time_rng=xrng)

    xrng = [pd.to_datetime('2019-01-01'), pd.to_datetime('2019-01-02')]
    display = TimeSeriesDisplay(met)
    display.plot('temp_mean', time_rng=xrng)


@pytest.mark.mpl_image_compare(tolerance=30)
def test_groupby_plot():
    ds = arm.read_netcdf(act.tests.EXAMPLE_MET_WILDCARD)

    # Create Plot Display
    display = WindRoseDisplay(ds, figsize=(15, 15), subplot_shape=(3, 3))
    groupby = display.group_by('day')
    groupby.plot_group(
        'plot_data',
        None,
        dir_field='wdir_vec_mean',
        spd_field='wspd_vec_mean',
        data_field='temp_mean',
        num_dirs=12,
        plot_type='line',
    )

    # Set theta tick markers for each axis inside display to be inside the polar axes
    for i in range(3):
        for j in range(3):
            display.axes[i, j].tick_params(pad=-20)
    ds.close()
    return display.fig


@pytest.mark.mpl_image_compare(tolerance=30)
def test_match_ylimits_plot():
    files = glob.glob(sample_files.EXAMPLE_MET_WILDCARD)
    ds = arm.read_netcdf(files)
    display = act.plotting.TimeSeriesDisplay(ds, figsize=(10, 8), subplot_shape=(2, 2))
    groupby = display.group_by('day')
    groupby.plot_group('plot', None, field='temp_mean', marker=' ')
    groupby.display.set_yrng([-20, 20], match_axes_ylimits=True)
    ds.close()
    return display.fig


@pytest.mark.mpl_image_compare(tolerance=30)
def test_enhanced_skewt_plot():
    ds = arm.read_netcdf(sample_files.EXAMPLE_SONDE1)
    display = act.plotting.SkewTDisplay(ds)
    display.plot_enhanced_skewt(color_field='alt', component_range=85)
    ds.close()
    return display.fig


@pytest.mark.mpl_image_compare(tolerance=30)
def test_enhanced_skewt_plot_2():
    ds = arm.read_netcdf(sample_files.EXAMPLE_SONDE1)
    display = act.plotting.SkewTDisplay(ds)
    overwrite_data = {'Test': 1234.0}
    display.plot_enhanced_skewt(
        spd_name='u_wind',
        dir_name='v_wind',
        color_field='alt',
        component_range=85,
        uv_flag=True,
        overwrite_data=overwrite_data,
        add_data=overwrite_data,
    )
    ds.close()
    return display.fig


@pytest.mark.mpl_image_compare(tolerance=30)
def test_xlim_correction_plot():
    ds = arm.read_netcdf(sample_files.EXAMPLE_MET1)

    # Plot data
    xrng = [datetime(2019, 1, 1, 0, 0, 0), datetime(2019, 1, 1, 0, 0, 0)]
    display = TimeSeriesDisplay(ds)
    display.plot('temp_mean', time_rng=xrng)

    ds.close()

    return display.fig


def test_histogram_kwargs():
    files = sample_files.EXAMPLE_MET1
    ds = arm.read_netcdf(files)
    hist_kwargs = {'range': (-10, 10)}
    histdisplay = DistributionDisplay(ds)
    hist_dict = histdisplay.plot_stacked_bar_graph(
        'temp_mean',
        bins=np.arange(-40, 40, 5),
        sortby_bins=np.arange(-40, 40, 5),
        hist_kwargs=hist_kwargs,
    )
    hist_array = np.array([0, 0, 0, 0, 0, 0, 493, 883, 64, 0, 0, 0, 0, 0, 0])
    assert_allclose(hist_dict['histogram'], hist_array)
    hist_dict = histdisplay.plot_stacked_bar_graph('temp_mean', hist_kwargs=hist_kwargs)
    hist_array = np.array([0, 0, 950, 177, 249, 64, 0, 0, 0, 0])
    assert_allclose(hist_dict['histogram'], hist_array)

    hist_dict_stair = histdisplay.plot_stairstep_graph(
        'temp_mean',
        bins=np.arange(-40, 40, 5),
        sortby_bins=np.arange(-40, 40, 5),
        hist_kwargs=hist_kwargs,
    )
    hist_array = np.array([0, 0, 0, 0, 0, 0, 493, 883, 64, 0, 0, 0, 0, 0, 0])
    assert_allclose(hist_dict_stair['histogram'], hist_array)
    hist_dict_stair = histdisplay.plot_stairstep_graph('temp_mean', hist_kwargs=hist_kwargs)
    hist_array = np.array([0, 0, 950, 177, 249, 64, 0, 0, 0, 0])
    assert_allclose(hist_dict_stair['histogram'], hist_array)

    hist_dict_heat = histdisplay.plot_heatmap(
        'temp_mean',
        'rh_mean',
        x_bins=np.arange(-60, 10, 1),
        y_bins=np.linspace(0, 10000.0, 50),
        hist_kwargs=hist_kwargs,
    )
    hist_array = [0.0, 0.0, 0.0, 0.0]
    assert_allclose(hist_dict_heat['histogram'][0, 0:4], hist_array)
    ds.close()
    matplotlib.pyplot.close(fig=histdisplay.fig)


@pytest.mark.mpl_image_compare(tolerance=30)
def test_violin():
    ds = act.io.armfiles.read_netcdf(sample_files.EXAMPLE_MET1)

    # Create a DistributionDisplay object to compare fields
    display = DistributionDisplay(ds)

    # Create violin display of mean temperature
    display.plot_violin('temp_mean', positions=[5.0], set_title='SGP MET E13 2019-01-01')

    ds.close()

    return display.fig


@pytest.mark.mpl_image_compare(tolerance=30)
def test_scatter():
    ds = act.io.armfiles.read_netcdf(sample_files.EXAMPLE_MET1)
    # Create a DistributionDisplay object to compare fields
    display = DistributionDisplay(ds)

    display.plot_scatter(
        'wspd_arith_mean', 'wspd_vec_mean', m_field='wdir_vec_mean', marker='d', cmap='bwr'
    )
    # Set the range of the field on the x-axis
    display.set_xrng((0, 14))
    display.set_yrng((0, 14))
    # Display the 1:1 ratio line
    display.set_ratio_line()

    ds.close()

    return display.fig


@pytest.mark.mpl_image_compare(tolerance=30)
def test_secondary_y():
    ds = act.io.armfiles.read_netcdf(sample_files.EXAMPLE_MET1)
    display = act.plotting.TimeSeriesDisplay(ds, figsize=(10, 6))
    display.plot('temp_mean', match_line_label_color=True)
    display.plot('rh_mean', secondary_y=True, color='orange')
    display.day_night_background()
    ds.close()

    return display.fig<|MERGE_RESOLUTION|>--- conflicted
+++ resolved
@@ -1,9 +1,5 @@
 import glob
-<<<<<<< HEAD
-=======
 from datetime import datetime
-
->>>>>>> e4dc47fa
 import matplotlib
 import matplotlib.pyplot as plt
 import numpy as np
@@ -432,12 +428,7 @@
 @pytest.mark.mpl_image_compare(tolerance=30)
 def test_geoplot():
     sonde_ds = arm.read_netcdf(sample_files.EXAMPLE_SONDE1)
-<<<<<<< HEAD
-    geodisplay = GeographicPlotDisplay({'sgpsondewnpnC1.b1': sonde_ds})
-
-=======
     geodisplay = GeographicPlotDisplay({'sgpsondewnpnC1.b1': sonde_ds}, figsize=(15, 8))
->>>>>>> e4dc47fa
     try:
         geodisplay.geoplot(
             'tdry',
